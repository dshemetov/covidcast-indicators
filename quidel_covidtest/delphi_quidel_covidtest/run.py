# -*- coding: utf-8 -*-
"""Functions to call when running the function.

This module should contain a function called `run_module`, that is executed
when the module is run with `python -m MODULE_NAME`.
"""
import atexit
import time
from typing import Dict, Any

from delphi_utils import (
    add_prefix,
    create_export_csv,
    get_structured_logger
)

from .constants import (END_FROM_TODAY_MINUS, EXPORT_DAY_RANGE,
                        SMOOTHED_POSITIVE, RAW_POSITIVE,
                        SMOOTHED_TEST_PER_DEVICE, RAW_TEST_PER_DEVICE,
                        GEO_RESOLUTIONS, SENSORS, SMOOTHERS)
from .generate_sensor import (generate_sensor_for_states,
                              generate_sensor_for_other_geores)
from .geo_maps import geo_map
from .pull import (pull_quidel_covidtest,
                   check_export_start_date,
                   check_export_end_date,
                   update_cache_file)

def log_exit(start_time, logger):
    """Log at program exit"""
    elapsed_time_in_seconds = round(time.time() - start_time, 2)
    logger.info("Completed indicator run",
                elapsed_time_in_seconds=elapsed_time_in_seconds)

def run_module(params: Dict[str, Any]):
    """Run the quidel_covidtest indicator.

    The `params` argument is expected to have the following structure:
    - "common":
        - "export_dir": str, directory to write output
        - "log_exceptions" (optional): bool, whether to log exceptions to file
        - "log_filename" (optional): str, name of file to write logs
    - indicator":
        - "static_file_dir": str, directory name with population information
        - "input_cache_dir": str, directory in which to cache input data
        - "export_start_date": str, YYYY-MM-DD format of earliest date to create output
        - "export_end_date": str, YYYY-MM-DD format of latest date to create output or "" to create
                             through the present
        - "pull_start_date": str, YYYY-MM-DD format of earliest date to pull input
        - "pull_end_date": str, YYYY-MM-DD format of latest date to create output or "" to create
                           through the present
        - "aws_credentials": Dict[str, str], authentication parameters for AWS S3; see S3
                             documentation
        - "bucket_name": str, name of AWS bucket in which to find data
        - "wip_signal": List[str], list of signal names that are works in progress
        - "test_mode": bool, whether we are running in test mode
    """
    start_time = time.time()
    logger = get_structured_logger(
<<<<<<< HEAD
        __name__, filename=params.get("log_filename"),
        log_exceptions=params.get("log_exceptions", True))
    atexit.register(log_exit, start_time, logger)
    cache_dir = params["cache_dir"]
    export_dir = params["export_dir"]
    export_start_date = params["export_start_date"]
    export_end_date = params["export_end_date"]
=======
        __name__, filename=params["common"].get("log_filename"),
        log_exceptions=params["common"].get("log_exceptions", True))
    cache_dir = params["indicator"]["input_cache_dir"]
    export_dir = params["common"]["export_dir"]
    export_start_date = params["indicator"]["export_start_date"]
    export_end_date = params["indicator"]["export_end_date"]
>>>>>>> 022d1388

    # Pull data and update export date
    df, _end_date = pull_quidel_covidtest(params["indicator"])
    if _end_date is None:
        print("The data is up-to-date. Currently, no new data to be ingested.")
        return
    export_end_date = check_export_end_date(export_end_date, _end_date,
                                            END_FROM_TODAY_MINUS)
    export_start_date = check_export_start_date(export_start_date,
                                                export_end_date, EXPORT_DAY_RANGE)

    first_date, last_date = df["timestamp"].min(), df["timestamp"].max()

    # State Level
    data = df.copy()
    state_groups = geo_map("state", data).groupby("state_id")

    # Add prefix, if required
    sensors = add_prefix(SENSORS,
                         wip_signal=params["indicator"]["wip_signal"],
                         prefix="wip_")
    smoothers = SMOOTHERS.copy()

    for sensor in sensors:
        # For State Level
        print("state", sensor)
        if sensor.endswith(SMOOTHED_POSITIVE):
            smoothers[sensor] = smoothers.pop(SMOOTHED_POSITIVE)
        elif sensor.endswith(RAW_POSITIVE):
            smoothers[sensor] = smoothers.pop(RAW_POSITIVE)
        elif sensor.endswith(SMOOTHED_TEST_PER_DEVICE):
            smoothers[sensor] = smoothers.pop(SMOOTHED_TEST_PER_DEVICE)
        else:
            smoothers[sensor] = smoothers.pop(RAW_TEST_PER_DEVICE)
        state_df = generate_sensor_for_states(
            state_groups, smooth=smoothers[sensor][1],
            device=smoothers[sensor][0], first_date=first_date,
            last_date=last_date)
        create_export_csv(state_df, geo_res="state", sensor=sensor, export_dir=export_dir,
                          start_date=export_start_date, end_date=export_end_date)

    # County/HRR/MSA level
    for geo_res in GEO_RESOLUTIONS:
        geo_data, res_key = geo_map(geo_res, data)
        for sensor in sensors:
            print(geo_res, sensor)
            res_df = generate_sensor_for_other_geores(
                state_groups, geo_data, res_key, smooth=smoothers[sensor][1],
                device=smoothers[sensor][0], first_date=first_date,
                last_date=last_date)
            create_export_csv(res_df, geo_res=geo_res, sensor=sensor, export_dir=export_dir,
                              start_date=export_start_date, end_date=export_end_date,
                              remove_null_samples=True)


    # Export the cache file if the pipeline runs successfully.
    # Otherwise, don't update the cache file
    update_cache_file(df, _end_date, cache_dir)<|MERGE_RESOLUTION|>--- conflicted
+++ resolved
@@ -57,7 +57,6 @@
     """
     start_time = time.time()
     logger = get_structured_logger(
-<<<<<<< HEAD
         __name__, filename=params.get("log_filename"),
         log_exceptions=params.get("log_exceptions", True))
     atexit.register(log_exit, start_time, logger)
@@ -65,14 +64,6 @@
     export_dir = params["export_dir"]
     export_start_date = params["export_start_date"]
     export_end_date = params["export_end_date"]
-=======
-        __name__, filename=params["common"].get("log_filename"),
-        log_exceptions=params["common"].get("log_exceptions", True))
-    cache_dir = params["indicator"]["input_cache_dir"]
-    export_dir = params["common"]["export_dir"]
-    export_start_date = params["indicator"]["export_start_date"]
-    export_end_date = params["indicator"]["export_end_date"]
->>>>>>> 022d1388
 
     # Pull data and update export date
     df, _end_date = pull_quidel_covidtest(params["indicator"])
