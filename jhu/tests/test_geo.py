import pytest

import numpy as np
import pandas as pd
<<<<<<< HEAD
=======
from delphi_jhu.geo import geo_map, add_county_pop, INCIDENCE_BASE
>>>>>>> 3a51172c
from delphi_utils import GeoMapper

from delphi_jhu.geo import geo_map, INCIDENCE_BASE

class TestGeoMap:
    def test_incorrect_geo(self, jhu_confirmed_test_data):
        df = jhu_confirmed_test_data

        with pytest.raises(ValueError):
            geo_map(df, "département", "cumulative_prop")

    def test_fips(self, jhu_confirmed_test_data):
        test_df = jhu_confirmed_test_data
        fips_df = geo_map(test_df, "county", "cumulative_prop")
        pd.testing.assert_frame_equal(fips_df.loc[(fips_df.geo_id == "01001") &
                                                 (fips_df.timestamp == "2020-09-15")],
                                      pd.DataFrame({"geo_id": "01001",
                                                    "timestamp": pd.Timestamp("2020-09-15"),
                                                    "cumulative_counts": 1463.0,
                                                    "new_counts": 1463.0,
                                                    "population": 55869.,
                                                    "incidence": 1463 / 55869 * INCIDENCE_BASE,
                                                    "cumulative_prop": 1463 / 55869 * INCIDENCE_BASE},
                                                   index=[36]),
                                      )
        # Make sure the prop signals don't have inf values
        assert not fips_df["incidence"].eq(np.inf).any()
        assert not fips_df["cumulative_prop"].eq(np.inf).any()
        # make sure no megafips reported
        assert not any(i[0].endswith("000") for i in fips_df.geo_id)

    def test_state_hhs_nation(self, jhu_confirmed_test_data):
        df = jhu_confirmed_test_data
        state_df = geo_map(df, "state", "cumulative_prop")
        pd.testing.assert_frame_equal(state_df.loc[(state_df.geo_id == "al") &
                                                   (state_df.timestamp == "2020-09-15")],
                                      pd.DataFrame({"timestamp": pd.Timestamp("2020-09-15"),
                                                    "geo_id": "al",
                                                    "cumulative_counts": 140160.0,
                                                    "new_counts": 140160.0,
                                                    "population": 4903185.0,
                                                    "incidence": 140160 / 4903185 * INCIDENCE_BASE,
                                                    "cumulative_prop": 140160 / 4903185 * INCIDENCE_BASE},
                                                   index=[1])
                                      )
        pd.testing.assert_frame_equal(state_df.loc[(state_df.geo_id == "gu") &
                                                   (state_df.timestamp == "2020-09-15")],
                                      pd.DataFrame({"timestamp": pd.Timestamp("2020-09-15"),
                                                    "geo_id": "gu",
                                                    "cumulative_counts": 502.0,
                                                    "new_counts": 16.0,
                                                    "population": 159358.0,
                                                    "incidence": 16 / 159358 * INCIDENCE_BASE,
                                                    "cumulative_prop": 502 / 159358 * INCIDENCE_BASE},
                                                   index=[11])
                                      )
        # Make sure the prop signals don't have inf values
        assert not state_df["incidence"].eq(np.inf).any()
        assert not state_df["cumulative_prop"].eq(np.inf).any()

        hhs_df = geo_map(df, "hhs", "cumulative_prop")
        pd.testing.assert_frame_equal(hhs_df.loc[(hhs_df.geo_id == "1") &
                                                 (hhs_df.timestamp == "2020-09-15")],
                                      pd.DataFrame({"timestamp": pd.Timestamp("2020-09-15"),
                                                    "geo_id": "1",
                                                    "cumulative_counts": 218044.0,
                                                    "new_counts": 218044.0,
                                                    "population": 14845063.0,
                                                    "incidence": 218044 / 14845063 * INCIDENCE_BASE,
                                                    "cumulative_prop": 218044 / 14845063 * INCIDENCE_BASE},
                                                   index=[0])
                                      )
        # Make sure the prop signals don't have inf values
        assert not hhs_df["incidence"].eq(np.inf).any()
        assert not hhs_df["cumulative_prop"].eq(np.inf).any()

        nation_df = geo_map(df, "nation", "cumulative_prop")
        pd.testing.assert_frame_equal(nation_df.loc[(nation_df.geo_id == "us") &
                                                    (nation_df.timestamp == "2020-09-15")],
                                      pd.DataFrame({"timestamp": pd.Timestamp("2020-09-15"),
                                                    "geo_id": "us",
<<<<<<< HEAD
                                                    "cumulative_counts": 6588732.0,
                                                    "new_counts": 6588732.0,
                                                    "population": 331940098.0,
                                                    "incidence": 6588732 / 331940098 * 100000,
                                                    "cumulative_prop": 6588732 / 331940098. *\
                                                                       100000},
=======
                                                    "cumulative_counts": 6589234.0,
                                                    "new_counts": 6588748.0,
                                                    "population": 332099456.0,
                                                    "incidence": 6588748 / 332099456 * INCIDENCE_BASE,
                                                    "cumulative_prop": 6589234 / 332099456. * INCIDENCE_BASE},
>>>>>>> 3a51172c
                                                   index=[0])
                                      )
        # Make sure the prop signals don't have inf values
        assert not nation_df["incidence"].eq(np.inf).any()
        assert not nation_df["cumulative_prop"].eq(np.inf).any()

    def test_msa_hrr(self, jhu_confirmed_test_data):
        for geo in ["msa", "hrr"]:
            test_df = jhu_confirmed_test_data
            new_df = geo_map(test_df, geo, "cumulative_prop")
            gmpr = GeoMapper()
            test_df = gmpr.add_population_column(test_df, "fips")
            test_df = gmpr.replace_geocode(test_df, "fips", geo, date_col="timestamp")

            new_df = new_df.set_index(["geo_id", "timestamp"]).sort_index()
            test_df = test_df.set_index([geo, "timestamp"]).sort_index()

            # Check that the non-proportional columns are identical
            assert new_df.eq(test_df)[["new_counts", "population", "cumulative_counts"]].all().all()
            # Check that the proportional signals are identical
<<<<<<< HEAD
            exp_incidence = test_df["new_counts"] / test_df["population"]  * INCIDENCE_BASE
            expected_cumulative_prop = test_df["cumulative_counts"] / test_df["population"] *\
                INCIDENCE_BASE
=======
            exp_incidence = test_df["new_counts"] / test_df["population"] * INCIDENCE_BASE
            expected_cumulative_prop = test_df["cumulative_counts"] / test_df["population"] * INCIDENCE_BASE
>>>>>>> 3a51172c
            assert new_df["incidence"].eq(exp_incidence).all()
            assert new_df["cumulative_prop"].eq(expected_cumulative_prop).all()
            # Make sure the prop signals don't have inf values
            assert not new_df["incidence"].eq(np.inf).any()
            assert not new_df["cumulative_prop"].eq(np.inf).any()

    def test_add_county_pop(self):
        gmpr = GeoMapper()
        test_df = pd.DataFrame({"fips": ["01001", "06000", "06097", "72000", "72153", "78000"]})
        pd.testing.assert_frame_equal(
            add_county_pop(test_df, gmpr),
            pd.DataFrame({"fips": ["01001", "06000", "06097", "72000", "72153", "78000"],
                          "population": [55869, np.nan, 494336, np.nan, 42043,  106405]})
        )<|MERGE_RESOLUTION|>--- conflicted
+++ resolved
@@ -2,10 +2,7 @@
 
 import numpy as np
 import pandas as pd
-<<<<<<< HEAD
-=======
 from delphi_jhu.geo import geo_map, add_county_pop, INCIDENCE_BASE
->>>>>>> 3a51172c
 from delphi_utils import GeoMapper
 
 from delphi_jhu.geo import geo_map, INCIDENCE_BASE
@@ -28,7 +25,8 @@
                                                     "new_counts": 1463.0,
                                                     "population": 55869.,
                                                     "incidence": 1463 / 55869 * INCIDENCE_BASE,
-                                                    "cumulative_prop": 1463 / 55869 * INCIDENCE_BASE},
+                                                    "cumulative_prop": 1463 / 55869 *\
+                                                                       INCIDENCE_BASE},
                                                    index=[36]),
                                       )
         # Make sure the prop signals don't have inf values
@@ -48,7 +46,8 @@
                                                     "new_counts": 140160.0,
                                                     "population": 4903185.0,
                                                     "incidence": 140160 / 4903185 * INCIDENCE_BASE,
-                                                    "cumulative_prop": 140160 / 4903185 * INCIDENCE_BASE},
+                                                    "cumulative_prop": 140160 / 4903185 *\
+                                                                       INCIDENCE_BASE},
                                                    index=[1])
                                       )
         pd.testing.assert_frame_equal(state_df.loc[(state_df.geo_id == "gu") &
@@ -59,7 +58,8 @@
                                                     "new_counts": 16.0,
                                                     "population": 159358.0,
                                                     "incidence": 16 / 159358 * INCIDENCE_BASE,
-                                                    "cumulative_prop": 502 / 159358 * INCIDENCE_BASE},
+                                                    "cumulative_prop": 502 / 159358 *\
+                                                                       INCIDENCE_BASE},
                                                    index=[11])
                                       )
         # Make sure the prop signals don't have inf values
@@ -75,7 +75,8 @@
                                                     "new_counts": 218044.0,
                                                     "population": 14845063.0,
                                                     "incidence": 218044 / 14845063 * INCIDENCE_BASE,
-                                                    "cumulative_prop": 218044 / 14845063 * INCIDENCE_BASE},
+                                                    "cumulative_prop": 218044 / 14845063 *\
+                                                                       INCIDENCE_BASE},
                                                    index=[0])
                                       )
         # Make sure the prop signals don't have inf values
@@ -87,20 +88,13 @@
                                                     (nation_df.timestamp == "2020-09-15")],
                                       pd.DataFrame({"timestamp": pd.Timestamp("2020-09-15"),
                                                     "geo_id": "us",
-<<<<<<< HEAD
-                                                    "cumulative_counts": 6588732.0,
-                                                    "new_counts": 6588732.0,
-                                                    "population": 331940098.0,
-                                                    "incidence": 6588732 / 331940098 * 100000,
-                                                    "cumulative_prop": 6588732 / 331940098. *\
-                                                                       100000},
-=======
                                                     "cumulative_counts": 6589234.0,
                                                     "new_counts": 6588748.0,
                                                     "population": 332099456.0,
-                                                    "incidence": 6588748 / 332099456 * INCIDENCE_BASE,
-                                                    "cumulative_prop": 6589234 / 332099456. * INCIDENCE_BASE},
->>>>>>> 3a51172c
+                                                    "incidence": 6588748 / 332099456 *\
+                                                                 INCIDENCE_BASE,
+                                                    "cumulative_prop": 6589234 / 332099456. *\
+                                                                       INCIDENCE_BASE},
                                                    index=[0])
                                       )
         # Make sure the prop signals don't have inf values
@@ -121,14 +115,9 @@
             # Check that the non-proportional columns are identical
             assert new_df.eq(test_df)[["new_counts", "population", "cumulative_counts"]].all().all()
             # Check that the proportional signals are identical
-<<<<<<< HEAD
             exp_incidence = test_df["new_counts"] / test_df["population"]  * INCIDENCE_BASE
             expected_cumulative_prop = test_df["cumulative_counts"] / test_df["population"] *\
                 INCIDENCE_BASE
-=======
-            exp_incidence = test_df["new_counts"] / test_df["population"] * INCIDENCE_BASE
-            expected_cumulative_prop = test_df["cumulative_counts"] / test_df["population"] * INCIDENCE_BASE
->>>>>>> 3a51172c
             assert new_df["incidence"].eq(exp_incidence).all()
             assert new_df["cumulative_prop"].eq(expected_cumulative_prop).all()
             # Make sure the prop signals don't have inf values
