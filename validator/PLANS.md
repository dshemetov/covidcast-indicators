--- conflicted
+++ resolved
@@ -45,12 +45,9 @@
 
 ### Larger issues
 
-<<<<<<< HEAD
 * Set up validator to use Sir-complains-a-lot alerting functionality on a signal-by-signal basis (should send alert output as a slack message and "@" a set person), as a stop-gap before the logging server is ready
   * This is [how Sir-CAL works](https://github.com/benjaminysmith/covidcast-indicators/blob/main/sir_complainsalot/delphi_sir_complainsalot/run.py)
   * [Example output](https://delphi-org.slack.com/archives/C01E81A3YKF/p1605793508000100)
-=======
->>>>>>> b9cd4103
 * Expand framework to support nchs_mortality, which is provided on a weekly basis and has some differences from the daily data. E.g. filenames use a different format ("weekly_YYYYWW_geotype_signalname.csv")
 * Make backtesting framework so new checks can be run individually on historical indicator data to tune false positives, output verbosity, understand frequency of error raising, etc. Should pull data from API the first time and save locally in `cache` dir.
 * Add DETAILS.md doc with detailed descriptions of what each check does and how. Will be especially important for statistical/anomaly detection checks.
@@ -66,14 +63,7 @@
   * Wary of a purely static check for this
   * Are there any geo regions where this might cause false positives? E.g. small counties or MSAs, certain signals (deaths, since it's << cases)
   * This test is partially captured by checking avgs in source vs reference data, unless erroneous zeroes continue for more than a week
-<<<<<<< HEAD
   * Also partially captured by outlier checking, depending on `size_cut` setting. If zeroes aren't outliers, then it's hard to say that they're erroneous at all.
-=======
-  * Also partially captured by outlier checking. If zeroes aren't outliers, then it's hard to say that they're erroneous at all.
-* Outlier detection (in progress)
-  * Current approach is tuned to daily cases and daily deaths; use just on those signals?
-  * prophet (package) detection is flexible, but needs 2-3 months historical data to fit on. May make sense to use if other statistical checks also need that much data.
->>>>>>> b9cd4103
 * Use known erroneous/anomalous days of source data to tune static thresholds and test behavior
 * If can't get data from API, do we want to use substitute data for the comparative checks instead?
   * Currently, any API fetch problems just doesn't do comparative checks at all.
