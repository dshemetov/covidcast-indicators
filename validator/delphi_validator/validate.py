# -*- coding: utf-8 -*-
"""
Tools to validate CSV source data, including various check methods.
"""
import sys
import re
import math
import threading
from os.path import join
from datetime import date, datetime, timedelta
import pandas as pd
from .errors import ValidationError, APIDataFetchError
from .datafetcher import filename_regex, \
    read_filenames, load_csv, get_geo_signal_combos, \
    fetch_api_reference

# Recognized geo types.
geo_regex_dict = {
    'county': r'^\d{5}$',
    'hrr': r'^\d{1,3}$',
    'msa': r'^\d{5}$',
    'dma': r'^\d{3}$',
    'state': r'^[a-zA-Z]{2}$',
    'national': r'^[a-zA-Z]{2}$'
}


def relative_difference_by_min(x, y):
    """
    Calculate relative difference between two numbers.
    """
    return (x - y) / min(x, y)


def make_date_filter(start_date, end_date):
    """
    Create a function to return a boolean of whether a filename of appropriate
    format contains a date within (inclusive) the specified date range.

    Arguments:
        - start_date: datetime date object
        - end_date: datetime date object

    Returns:
        - Custom function object
    """
    # Convert dates from datetime format to int.
    start_code = int(start_date.strftime("%Y%m%d"))
    end_code = int(end_date.strftime("%Y%m%d"))

    def custom_date_filter(match):
        """
        Return a boolean of whether a filename of appropriate format contains a date
        within the specified date range.

        Arguments:
            - match: regex match object based on filename_regex applied to a filename str

        Returns:
            - boolean
        """
        # If regex match doesn't exist, current filename is not an appropriately
        # formatted source data file.
        if not match:
            return False

        # Convert date found in CSV name to int.
        code = int(match.groupdict()['date'])

        # Return boolean True if current file date "code" is within the defined date range.
        return start_code <= code <= end_code

    return custom_date_filter


def aggregate_frames(frames_list):
    """Aggregates a list of data frames into a single frame.

    Parameters
    ----------
    frames_list: List[Tuple(str, re.match, pd.DataFrame)]
        triples of filenames, filename matches with the geo regex, and the data from the file

    Returns
    -------
    A pd.DataFrame concatenation of all data frames in `frames_list` with additional columns for
    geo_type, time_value, and signal derived from the corresponding re.match.
    """
    all_frames = []
    for _, match, data_df in frames_list:
        df = data_df.copy()
        # Get geo_type, date, and signal name as specified by CSV name.
        df['geo_type'] = match.groupdict()['geo_type']
        df['time_value'] = datetime.strptime(
            match.groupdict()['date'], "%Y%m%d").date()
        df['signal'] = match.groupdict()['signal']

        all_frames.append(df)

    return pd.concat(all_frames)


class Validator():
    """ Class containing validation() function and supporting functions. Stores a list
    of all raised errors, and user settings. """

    def __init__(self, params):
        """
        Initialize object and set parameters.

        Arguments:
            - params: dictionary of user settings; if empty, defaults will be used

        Attributes:
            - data_source: str; data source name, one of
            https://cmu-delphi.github.io/delphi-epidata/api/covidcast_signals.html
            - start_date: beginning date of data to check, in datetime date format
            - span_length: number of days before the end date to include in checking
            - end_date: end date of data to check, in datetime date format
            - generation_date: date that this df_to_test was generated; typically 1 day
            after the last date in df_to_test
            - max_check_lookbehind: number of days back to perform sanity checks, starting
            from the last date appearing in df_to_test
            - minimum_sample_size: int
            - missing_se_allowed: boolean indicating if missing standard errors should
            raise an exception or not
            - missing_sample_size_allowed: boolean indicating if missing sample size should
            raise an exception or not
            - sanity_check_rows_per_day: boolean; check flag
            - sanity_check_value_diffs: boolean; check flag
            - smoothed_signals: set of strings; names of signals that are smoothed (7-day
            avg, etc)
            - expected_lag: dict of signal names: int pairs; how many days behind do we
            expect each signal to be
            - suppressed_errors: set of check_data_ids used to identify error messages to ignore
            - raised_errors: list to append data upload-blocking errors to as they are raised
            - total_checks: incremental counter to track total number of checks run
            - raised_warnings: list to append non-data upload-blocking errors to as they are raised
        """
        # TODO(https://github.com/cmu-delphi/covidcast-indicators/issues/579)
        # Refactor this class to avoid the too-many-instance-attributes error.
        #
        # pylint: disable=too-many-instance-attributes

        # Get user settings from params or if not provided, set default.
        self.data_source = params['data_source']
        self.validator_static_file_dir = params.get(
            'validator_static_file_dir', '../validator/static')

        # Date/time settings
        self.span_length = timedelta(days=params['span_length'])
        self.end_date = date.today() if params['end_date'] == "latest" else datetime.strptime(
            params['end_date'], '%Y-%m-%d').date()
        self.start_date = self.end_date - self.span_length
        self.generation_date = date.today()

        # General options: flags, thresholds
        self.max_check_lookbehind = timedelta(
            days=params.get("ref_window_size", 7))
        self.minimum_sample_size = params.get('minimum_sample_size', 100)
        self.missing_se_allowed = params.get('missing_se_allowed', False)
        self.missing_sample_size_allowed = params.get(
            'missing_sample_size_allowed', False)

        self.sanity_check_rows_per_day = params.get(
            'sanity_check_rows_per_day', True)
        self.sanity_check_value_diffs = params.get(
            'sanity_check_value_diffs', True)
        self.test_mode = params.get("test_mode", False)

        # Signal-specific settings
        self.smoothed_signals = set(params.get("smoothed_signals", []))
        self.expected_lag = params["expected_lag"]

        self.suppressed_errors = {(item,) if not isinstance(item, tuple) and not isinstance(
            item, list) else tuple(item) for item in params.get('suppressed_errors', [])}

        # Output
        self.raised_errors = []
        self.total_checks = 0

        self.raised_warnings = []
        # pylint:  enable=too-many-instance-attributes

    def load_all_files(self, export_dir):
        """Load all files in a directory.
        Parameters
        ----------
        export_dir: str
            directory from which to load files

        Returns
        -------
        loaded_data: List[Tuple(str, re.match, pd.DataFrame)]
            triples of filenames, filename matches with the geo regex, and the data from the file
        """
        export_files = read_filenames(export_dir)
        date_filter = make_date_filter(self.start_date, self.end_date)

        # Make list of tuples of CSV names and regex match objects.
        return [(f, m, load_csv(join(export_dir, f))) for (f, m) in export_files if date_filter(m)]

    def increment_total_checks(self):
        """ Add 1 to total_checks counter """
        self.total_checks += 1

    def check_missing_date_files(self, daily_filenames):
        """
        Check for missing dates between the specified start and end dates.

        Arguments:
            - daily_filenames: List[Tuple(str, re.match, pd.DataFrame)]
                triples of filenames, filename matches with the geo regex, and the data from the
                file

        Returns:
            - None
        """
        number_of_dates = self.end_date - self.start_date + timedelta(days=1)

        # Create set of all expected dates.
        date_seq = {self.start_date + timedelta(days=x)
                    for x in range(number_of_dates.days)}
        # Create set of all dates seen in CSV names.
        unique_dates = {datetime.strptime(
            daily_filename[0][0:8], '%Y%m%d').date() for daily_filename in daily_filenames}

        # Diff expected and observed dates.
        check_dateholes = list(date_seq.difference(unique_dates))
        check_dateholes.sort()

        if check_dateholes:
            self.raised_errors.append(ValidationError(
                "check_missing_date_files",
                check_dateholes,
                "Missing dates are observed; if these dates are" +
                " already in the API they would not be updated"))

        self.increment_total_checks()

    def check_df_format(self, df_to_test, nameformat):
        """
        Check basic format of source data CSV df.

        Arguments:
            - df_to_test: pandas dataframe of a single CSV of source data
            (one day-signal-geo_type combo)
            - nameformat: str CSV name; for example, "20200624_county_smoothed_nohh_cmnty_cli.csv"

        Returns:
            - None
        """
        pattern_found = filename_regex.match(nameformat)
        if not nameformat or not pattern_found:
            self.raised_errors.append(ValidationError(
                ("check_filename_format", nameformat),
                nameformat, 'nameformat not recognized'))

        self.increment_total_checks()

        if not isinstance(df_to_test, pd.DataFrame):
            self.raised_errors.append(ValidationError(
                ("check_file_data_format", nameformat),
                type(df_to_test), 'df_to_test must be a pandas dataframe.'))

        self.increment_total_checks()

    def check_bad_geo_id_value(self, df_to_test, filename, geo_type):
        """
        Check for bad geo_id values, by comparing to a list of known values (drawn from
        historical data)

        Arguments:
            - df_to_test: pandas dataframe of CSV source data containing the geo_id column to check
            - geo_type: string from CSV name specifying geo type (state, county, msa, etc.) of data
        """
        file_path = join(self.validator_static_file_dir, geo_type + '_geo.csv')
        valid_geo_df = pd.read_csv(file_path, dtype={'geo_id': str})
        valid_geos = valid_geo_df['geo_id'].values
        unexpected_geos = [geo for geo in df_to_test['geo_id']
                           if geo.lower() not in valid_geos]
        if len(unexpected_geos) > 0:
            self.raised_errors.append(ValidationError(
                ("check_bad_geo_id_value", filename),
                unexpected_geos, "Unrecognized geo_ids (not in historical data)"))
        self.increment_total_checks()
        upper_case_geos = [
            geo for geo in df_to_test['geo_id'] if geo.lower() != geo]
        if len(upper_case_geos) > 0:
            self.raised_warnings.append(ValidationError(
                ("check_geo_id_lowercase", filename),
                upper_case_geos, "geo_id contains uppercase characters. Lowercase is preferred."))
        self.increment_total_checks()

    def check_bad_geo_id_format(self, df_to_test, nameformat, geo_type):
        """
        Check validity of geo_type and format of geo_ids, according to regex pattern.

        Arguments:
            - df_to_test: pandas dataframe of CSV source data
            - geo_type: string from CSV name specifying geo type (state, county, msa, hrr) of data

        Returns:
            - None
        """
        def find_all_unexpected_geo_ids(df_to_test, geo_regex, geo_type):
            """
            Check if any geo_ids in df_to_test aren't formatted correctly, according
            to the geo type dictionary negated_regex_dict.
            """
            numeric_geo_types = {"msa", "county", "hrr", "dma"}
            fill_len = {"msa": 5, "county": 5, "dma": 3}

            if geo_type in numeric_geo_types:
                # Check if geo_ids were stored as floats (contain decimal point) and
                # contents before decimal match the specified regex pattern.
                leftover = [geo[1] for geo in df_to_test["geo_id"].str.split(
                    ".") if len(geo) > 1 and re.match(geo_regex, geo[0])]

                # If any floats found, remove decimal and anything after.
                if len(leftover) > 0:
                    df_to_test["geo_id"] = [geo[0]
                                            for geo in df_to_test["geo_id"].str.split(".")]

                    self.raised_warnings.append(ValidationError(
                        ("check_geo_id_type", nameformat),
                        None, "geo_ids saved as floats; strings preferred"))

            if geo_type in fill_len.keys():
                # Left-pad with zeroes up to expected length. Fixes missing leading zeroes
                # caused by FIPS codes saved as numeric.
                df_to_test["geo_id"] = pd.Series([geo.zfill(fill_len[geo_type])
                                                  for geo in df_to_test["geo_id"]], dtype=str)

            expected_geos = [geo[0] for geo in df_to_test['geo_id'].str.findall(
                geo_regex) if len(geo) > 0]

            unexpected_geos = {geo for geo in set(
                df_to_test['geo_id']) if geo not in expected_geos}

            if len(unexpected_geos) > 0:
                self.raised_errors.append(ValidationError(
                    ("check_geo_id_format", nameformat),
                    unexpected_geos, "Non-conforming geo_ids found"))

        if geo_type not in geo_regex_dict:
            self.raised_errors.append(ValidationError(
                ("check_geo_type", nameformat),
                geo_type, "Unrecognized geo type"))
        else:
            find_all_unexpected_geo_ids(
                df_to_test, geo_regex_dict[geo_type], geo_type)

        self.increment_total_checks()

    def check_bad_val(self, df_to_test, nameformat, signal_type):
        """
        Check value field for validity.

        Arguments:
            - df_to_test: pandas dataframe of a single CSV of source data
            - signal_type: string from CSV name specifying signal type (smoothed_cli, etc) of data

        Returns:
            - None
        """
        # Determine if signal is a proportion (# of x out of 100k people) or percent
        percent_option = bool('pct' in signal_type)
        proportion_option = bool('prop' in signal_type)

        if percent_option:
            if not df_to_test[(df_to_test['val'] > 100)].empty:
                self.raised_errors.append(ValidationError(
                    ("check_val_pct_gt_100", nameformat),
                    df_to_test[(df_to_test['val'] > 100)],
                    "val column can't have any cell greater than 100 for percents"))

            self.increment_total_checks()

        if proportion_option:
            if not df_to_test[(df_to_test['val'] > 100000)].empty:
                self.raised_errors.append(ValidationError(
                    ("check_val_prop_gt_100k", nameformat),
                    df_to_test[(df_to_test['val'] > 100000)],
                    "val column can't have any cell greater than 100000 for proportions"))

            self.increment_total_checks()

        if df_to_test['val'].isnull().values.any():
            self.raised_errors.append(ValidationError(
                ("check_val_missing", nameformat),
                None, "val column can't have any cell that is NA"))

        self.increment_total_checks()

        if not df_to_test[(df_to_test['val'] < 0)].empty:
            self.raised_errors.append(ValidationError(
                ("check_val_lt_0", nameformat),
                df_to_test[(df_to_test['val'] < 0)],
                "val column can't have any cell smaller than 0"))

        self.increment_total_checks()

    def check_bad_se(self, df_to_test, nameformat):
        """
        Check standard errors for validity.

        Arguments:
            - df_to_test: pandas dataframe of a single CSV of source data
            (one day-signal-geo_type combo)
            - nameformat: str CSV name; for example, "20200624_county_smoothed_nohh_cmnty_cli.csv"

        Returns:
            - None
        """
        # Add a new se_upper_limit column.
        df_to_test.eval(
            'se_upper_limit = (val * sample_size + 50)/(sample_size + 1)', inplace=True)

        df_to_test['se'] = df_to_test['se'].round(3)
        df_to_test['se_upper_limit'] = df_to_test['se_upper_limit'].round(3)

        if not self.missing_se_allowed:
            # Find rows not in the allowed range for se.
            result = df_to_test.query(
                '~((se > 0) & (se < 50) & (se <= se_upper_limit))')

            if not result.empty:
                self.raised_errors.append(ValidationError(
                    ("check_se_not_missing_and_in_range", nameformat),
                    result, "se must be in (0, min(50,val*(1+eps))] and not missing"))

            self.increment_total_checks()

            if df_to_test["se"].isnull().mean() > 0.5:
                self.raised_errors.append(ValidationError(
                    ("check_se_many_missing", nameformat),
                    None, 'Recent se values are >50% NA'))

            self.increment_total_checks()

        elif self.missing_se_allowed:
            result = df_to_test.query(
                '~(se.isnull() | ((se > 0) & (se < 50) & (se <= se_upper_limit)))')

            if not result.empty:
                self.raised_errors.append(ValidationError(
                    ("check_se_missing_or_in_range", nameformat),
                    result, "se must be NA or in (0, min(50,val*(1+eps))]"))

            self.increment_total_checks()

        result_jeffreys = df_to_test.query('(val == 0) & (se == 0)')
        result_alt = df_to_test.query('se == 0')

        if not result_jeffreys.empty:
            self.raised_errors.append(ValidationError(
                ("check_se_0_when_val_0", nameformat),
                None,
                "when signal value is 0, se must be non-zero. please "
                + "use Jeffreys correction to generate an appropriate se"
                + " (see wikipedia.org/wiki/Binomial_proportion_confidence"
                + "_interval#Jeffreys_interval for details)"))
        elif not result_alt.empty:
            self.raised_errors.append(ValidationError(
                ("check_se_0", nameformat),
                result_alt, "se must be non-zero"))

        self.increment_total_checks()

        # Remove se_upper_limit column.
        df_to_test.drop(columns=["se_upper_limit"])

    def check_bad_sample_size(self, df_to_test, nameformat):
        """
        Check sample sizes for validity.

        Arguments:
            - df_to_test: pandas dataframe of a single CSV of source data
            (one day-signal-geo_type combo)
            - nameformat: str CSV name; for example, "20200624_county_smoothed_nohh_cmnty_cli.csv"

        Returns:
            - None
        """
        if not self.missing_sample_size_allowed:
            if df_to_test['sample_size'].isnull().values.any():
                self.raised_errors.append(ValidationError(
                    ("check_n_missing", nameformat),
                    None, "sample_size must not be NA"))

            self.increment_total_checks()

            # Find rows with sample size less than minimum allowed
            result = df_to_test.query(
                '(sample_size < @self.minimum_sample_size)')

            if not result.empty:
                self.raised_errors.append(ValidationError(
                    ("check_n_gt_min", nameformat),
                    result, f"sample size must be >= {self.minimum_sample_size}"))

            self.increment_total_checks()

        elif self.missing_sample_size_allowed:
            result = df_to_test.query(
                '~(sample_size.isnull() | (sample_size >= @self.minimum_sample_size))')

            if not result.empty:
                self.raised_errors.append(ValidationError(
                    ("check_n_missing_or_gt_min", nameformat),
                    result,
                    f"sample size must be NA or >= {self.minimum_sample_size}"))

            self.increment_total_checks()

    def check_min_allowed_max_date(self, max_date, geo_type, signal_type):
        """
        Check if time since data was generated is reasonable or too long ago.

        Arguments:
            - max_date: date of most recent data to be validated; datetime format.
            - geo_type: str; geo type name (county, msa, hrr, state) as in the CSV name
            - signal_type: str; signal name as in the CSV name

        Returns:
            - None
        """
        thres = timedelta(
            days=self.expected_lag[signal_type] if signal_type in self.expected_lag
            else 1)

        if max_date < self.generation_date - thres:
            self.raised_errors.append(ValidationError(
                ("check_min_max_date", geo_type, signal_type),
                max_date,
                "date of most recent generated file seems too long ago"))

        self.increment_total_checks()

    def check_max_allowed_max_date(self, max_date, geo_type, signal_type):
        """
        Check if time since data was generated is reasonable or too recent.

        Arguments:
            - max_date: date of most recent data to be validated; datetime format.
            - geo_type: str; geo type name (county, msa, hrr, state) as in the CSV name
            - signal_type: str; signal name as in the CSV name

        Returns:
            - None
        """
        if max_date > self.generation_date:
            self.raised_errors.append(ValidationError(
                ("check_max_max_date", geo_type, signal_type),
                max_date,
                "date of most recent generated file seems too recent"))

        self.increment_total_checks()

    def check_max_date_vs_reference(self, df_to_test, df_to_reference, checking_date,
                                    geo_type, signal_type):
        """
        Check if reference data is more recent than test data.

        Arguments:
            - df_to_test: pandas dataframe of a single CSV of source data
            (one day-signal-geo_type combo)
            - df_to_reference: pandas dataframe of reference data, either from the
            COVIDcast API or semirecent data
            - geo_type: str; geo type name (county, msa, hrr, state) as in the CSV name
            - signal_type: str; signal name as in the CSV name

        Returns:
            - None
        """
        if df_to_test["time_value"].max() < df_to_reference["time_value"].max():
            self.raised_errors.append(ValidationError(
                ("check_max_date_vs_reference",
                 checking_date.date(), geo_type, signal_type),
                (df_to_test["time_value"].max(),
                 df_to_reference["time_value"].max()),
                'reference df has days beyond the max date in the =df_to_test=; ' +
                'checks are not constructed to handle this case, and this situation ' +
                'may indicate that something locally is out of date, or, if the local ' +
                'working files have already been compared against the reference, ' +
                'that there is a bug somewhere'))

        self.increment_total_checks()

    def check_rapid_change_num_rows(self, df_to_test, df_to_reference, checking_date,
                                    geo_type, signal_type):
        """
        Compare number of obervations per day in test dataframe vs reference dataframe.

        Arguments:
            - df_to_test: pandas dataframe of CSV source data
            - df_to_reference: pandas dataframe of reference data, either from the
            COVIDcast API or semirecent data
            - checking_date: datetime date
            - geo_type: str; geo type name (county, msa, hrr, state) as in the CSV name
            - signal_type: str; signal name as in the CSV name

        Returns:
            - None
        """
        test_rows_per_reporting_day = df_to_test[df_to_test['time_value']
                                                 == checking_date].shape[0]
        reference_rows_per_reporting_day = df_to_reference.shape[0] / len(
            set(df_to_reference["time_value"]))

        try:
            compare_rows = relative_difference_by_min(
                test_rows_per_reporting_day,
                reference_rows_per_reporting_day)
        except ZeroDivisionError as e:
            print(checking_date, geo_type, signal_type)
            raise e

        if abs(compare_rows) > 0.35:
            self.raised_errors.append(ValidationError(
                ("check_rapid_change_num_rows",
                 checking_date, geo_type, signal_type),
                (test_rows_per_reporting_day, reference_rows_per_reporting_day),
                "Number of rows per day (-with-any-rows) seems to have changed " +
                "rapidly (reference vs test data)"))

        self.increment_total_checks()

    def check_positive_negative_spikes(self, source_df, api_frames, geo, sig):
        """
        Adapt Dan's corrections package to Python (only consider spikes) :
        https://github.com/cmu-delphi/covidcast-forecast/tree/dev/corrections/data_corrections

        Statistics for a right shifted rolling window and a centered rolling window are used
        to determine outliers for both positive and negative spikes.

        As it is now, ststat will always be NaN for source frames.

        Arguments:
            - source_df: pandas dataframe of CSV source data
            - api_frames: pandas dataframe of reference data, either from the
            COVIDcast API or semirecent data
            - geo: str; geo type name (county, msa, hrr, state) as in the CSV name
            - sig: str; signal name as in the CSV name

        """
        self.increment_total_checks()
        # Combine all possible frames so that the rolling window calculations make sense.
        source_frame_start = source_df["time_value"].min()
        source_frame_end = source_df["time_value"].max()
        api_frames_end = min(api_frames["time_value"].max(
        ), source_frame_start-timedelta(days=1))
        all_frames = pd.concat([api_frames, source_df]). \
            drop_duplicates(subset=["geo_id", "time_value"], keep='last'). \
            sort_values(by=['time_value']).reset_index(drop=True)
        if "index" in all_frames.columns:
            all_frames = all_frames.drop(columns=["index"])
        # Tuned Variables from Dan's Code for flagging outliers. Size_cut is a
        # check on the minimum value reported, sig_cut is a check
        # on the ftstat or ststat reported (t-statistics) and sig_consec
        # is a lower check for determining outliers that are next to each other.
        size_cut = 20
        sig_cut = 3
        sig_consec = 2.25

        # Functions mapped to rows to determine outliers based on fstat and ststat values

        def outlier_flag(frame):
            if (abs(frame["val"]) > size_cut) and not (pd.isna(frame["ststat"])) \
                    and (frame["ststat"] > sig_cut):
                return 1
            if (abs(frame["val"]) > size_cut) and (pd.isna(frame["ststat"])) and \
                    not (pd.isna(frame["ftstat"])) and (frame["ftstat"] > sig_cut):
                return 1
            if (frame["val"] < -size_cut) and not (pd.isna(frame["ststat"])) and \
                    not pd.isna(frame["ftstat"]):
                return 1
            return 0

        def outlier_nearby(frame):
            if (not pd.isna(frame['ststat'])) and (frame['ststat'] > sig_consec):
                return 1
            if pd.isna(frame['ststat']) and (frame['ftstat'] > sig_consec):
                return 1
            return 0

        # Calculate ftstat and ststat values for the rolling windows, group fames by geo region
        region_group = all_frames.groupby("geo_id")
        window_size = 14
        shift_val = 0

        # Shift the window to match how R calculates rolling windows with even numbers
        if window_size % 2 == 0:
            shift_val = -1

        # Calculate the t-statistics for the two rolling windows (windows center and windows right)
        all_full_frames = []
        for _, group in region_group:
            rolling_windows = group["val"].rolling(
                window_size, min_periods=window_size)
            center_windows = group["val"].rolling(
                window_size, min_periods=window_size, center=True)
            fmedian = rolling_windows.median()
            smedian = center_windows.median().shift(shift_val)
            fsd = rolling_windows.std() + 0.00001  # if std is 0
            ssd = center_windows.std().shift(shift_val) + 0.00001  # if std is 0
            vals_modified_f = group["val"] - fmedian.fillna(0)
            vals_modified_s = group["val"] - smedian.fillna(0)
            ftstat = abs(vals_modified_f)/fsd
            ststat = abs(vals_modified_s)/ssd
            group['ftstat'] = ftstat
            group['ststat'] = ststat
            all_full_frames.append(group)

        all_frames = pd.concat(all_full_frames)
        # Determine outliers in source frames only, only need the reference
        # data from just before the start of the source data
        # because lead and lag outlier calculations are only one day
        outlier_df = all_frames.query(
            'time_value >= @api_frames_end & time_value <= @source_frame_end')
        outlier_df = outlier_df.sort_values(by=['geo_id', 'time_value']) \
            .reset_index(drop=True).copy()
        outlier_df["flag"] = 0
        outlier_df["flag"] = outlier_df.apply(outlier_flag, axis=1)
        outliers = outlier_df[outlier_df["flag"] == 1]
        outliers_reset = outliers.copy().reset_index(drop=True)

        # Find the lead outliers and the lag outliers. Check that the selected row
        # is actually a leading and lagging row for given geo_id
        upper_index = list(filter(lambda x: x < outlier_df.shape[0],
                                  list(outliers.index+1)))
        upper_df = outlier_df.iloc[upper_index, :].reset_index(drop=True)
        upper_compare = outliers_reset[:len(upper_index)]
        sel_upper_df = upper_df[upper_compare["geo_id"]
                                == upper_df["geo_id"]].copy()
        lower_index = list(filter(lambda x: x >= 0, list(outliers.index-1)))
        lower_df = outlier_df.iloc[lower_index, :].reset_index(drop=True)
        lower_compare = outliers_reset[-len(lower_index)                                       :].reset_index(drop=True)
        sel_lower_df = lower_df[lower_compare["geo_id"]
                                == lower_df["geo_id"]].copy()

        sel_upper_df["flag"] = 0
        sel_lower_df["flag"] = 0

        sel_upper_df["flag"] = sel_upper_df.apply(outlier_nearby, axis=1)
        sel_lower_df["flag"] = sel_lower_df.apply(outlier_nearby, axis=1)

        upper_outliers = sel_upper_df[sel_upper_df["flag"] == 1]
        lower_outliers = sel_lower_df[sel_lower_df["flag"] == 1]

        all_outliers = pd.concat([outliers, upper_outliers, lower_outliers]). \
            sort_values(by=['time_value', 'geo_id']). \
            drop_duplicates().reset_index(drop=True)

        # Identify outliers just in the source data
        source_outliers = all_outliers.query(
            "time_value >= @source_frame_start & time_value <= @source_frame_end")

        if source_outliers.shape[0] > 0:
            self.raised_errors.append(ValidationError(
                ("check_positive_negative_spikes",
                 source_frame_start, source_frame_end, geo, sig),
                (source_outliers),
                'Source dates with flagged ouliers based on the \
                previous 14 days of data available'))

    def check_avg_val_vs_reference(self, df_to_test, df_to_reference, checking_date, geo_type,
                                   signal_type):
        """
        Compare average values for each variable in test dataframe vs reference dataframe.
        Arguments:
            - df_to_test: pandas dataframe of CSV source data
            - df_to_reference: pandas dataframe of reference data, either from the
            COVIDcast API or semirecent data
            - geo_type: str; geo type name (county, msa, hrr, state) as in the CSV name
            - signal_type: str; signal name as in the CSV name
        Returns:
            - None
        """
        # Average each of val, se, and sample_size over all dates for a given geo_id.
        # Ignores NA by default.
        df_to_test = df_to_test.groupby(['geo_id'], as_index=False)[
            ['val', 'se', 'sample_size']].mean()
        df_to_test["type"] = "test"

        df_to_reference = df_to_reference.groupby(['geo_id'], as_index=False)[
            ['val', 'se', 'sample_size']].mean()
        df_to_reference["type"] = "reference"

        df_all = pd.concat([df_to_test, df_to_reference])

        # For each variable (val, se, and sample size) where not missing, calculate the
        # relative mean difference and mean absolute difference between the test data
        # and the reference data across all geographic regions.
        #
        # Steps:
        #   - melt: creates a long version of df, where 'variable' specifies variable
        # name (val, se, sample size) and 'value' specifies the value of said variable;
        # geo_id and type columns are unchanged
        #   - pivot: each row is the test and reference values for a given geo
        # region-variable type combo
        #   - reset_index: index is set to auto-incrementing int; geo_id and variable
        # names are back as normal columns
        #   - dropna: drop all rows with at least one missing value (makes it
        # impossible to compare reference and test)
        #   - assign: create new temporary columns, raw and abs value of difference
        # between test and reference columns
        #   - groupby: group by variable name
        #   - agg: for every variable name group (across geo regions), calculate the
        # mean of each of the raw difference between test and reference columns, the
        # abs value of the difference between test and reference columns, all test
        # values, all reference values
        #   - assign: use the new aggregate vars to calculate the relative mean
        # difference, 2 * mean(differences) / sum(means) of two groups.
        df_all = pd.melt(
            df_all, id_vars=["geo_id", "type"], value_vars=["val", "se", "sample_size"]
        ).pivot(
            index=("geo_id", "variable"), columns="type", values="value"
        ).reset_index(
            ("geo_id", "variable")
        ).dropna(
        ).assign(
            type_diff=lambda x: x["test"] - x["reference"],
            abs_type_diff=lambda x: abs(x["type_diff"])
        ).groupby(
            "variable", as_index=False
        ).agg(
            mean_type_diff=("type_diff", "mean"),
            mean_abs_type_diff=("abs_type_diff", "mean"),
            mean_test_var=("test", "mean"),
            mean_ref_var=("reference", "mean")
        ).assign(
            mean_stddiff=lambda x: 2 *
            x["mean_type_diff"] / (x["mean_test_var"] + x["mean_ref_var"]),
            mean_stdabsdiff=lambda x: 2 *
            x["mean_abs_type_diff"] / (x["mean_test_var"] + x["mean_ref_var"])
        )[["variable", "mean_stddiff", "mean_stdabsdiff"]]

        # Set thresholds for raw and smoothed variables.
        classes = ['mean_stddiff', 'val_mean_stddiff', 'mean_stdabsdiff']
        raw_thresholds = pd.DataFrame(
            [[1.50, 1.30, 1.80]], columns=classes)
        smoothed_thresholds = raw_thresholds.apply(
            lambda x: x/(math.sqrt(7) * 1.5))

        switcher = {
            'raw': raw_thresholds,
            'smoothed': smoothed_thresholds,
        }

        # Get the selected thresholds from switcher dictionary
        smooth_option = "smoothed" if signal_type in self.smoothed_signals else "raw"
        thres = switcher.get(smooth_option, lambda: "Invalid smoothing option")

        # Check if the calculated mean differences are high compared to the thresholds.
        mean_stddiff_high = (
            abs(df_all["mean_stddiff"]) > float(thres["mean_stddiff"])).any() or (
                (df_all["variable"] == "val").any() and
                (abs(df_all[df_all["variable"] == "val"]["mean_stddiff"])
                 > float(thres["val_mean_stddiff"])).any()
        )
        mean_stdabsdiff_high = (
            df_all["mean_stdabsdiff"] > float(thres["mean_stdabsdiff"])).any()

        if mean_stddiff_high or mean_stdabsdiff_high:
            self.raised_errors.append(ValidationError(
                ("check_test_vs_reference_avg_changed",
                 checking_date, geo_type, signal_type),
                (mean_stddiff_high, mean_stdabsdiff_high),
                'Average differences in variables by geo_id between recent & reference data '
                + 'seem large --- either large increase '
                + 'tending toward one direction or large mean absolute difference, relative '
                + 'to average values of corresponding variables. For the former check, '
                + 'tolerances for `val` are more restrictive than those for other columns.'))

        self.increment_total_checks()

    def validate(self, export_dir):
        """
        Runs all data checks.

        Arguments:
            - export_dir: path to data CSVs

        Returns:
            - None
        """
<<<<<<< HEAD
        frames_list = self.load_all_files(export_dir)
        self._run_single_file_checks(frames_list)
        all_frames = aggregate_frames(frames_list)
        self._run_combined_file_checks(all_frames)
        self.exit()

    def _run_single_file_checks(self, file_list):
        """Perform checks over single-file data sets.
        Parameters
        ----------
        loaded_data: List[Tuple(str, re.match, pd.DataFrame)]
            triples of filenames, filename matches with the geo regex, and the data from the file
        """
=======

        # Get relevant data file names and info.

        export_files = read_filenames(export_dir)
        date_filter = make_date_filter(self.start_date, self.end_date)

        # Make list of tuples of CSV names and regex match objects.
        validate_files = [(f, m) for (f, m) in export_files if date_filter(m)]
        self.check_missing_date_files(validate_files)
        self.check_settings()
>>>>>>> a9eb30d5

        self.check_missing_date_files(file_list)

        # Individual file checks
        # For every daily file, read in and do some basic format and value checks.
<<<<<<< HEAD
        for filename, match, data_df in file_list:
=======
        for filename, match in validate_files:
            data_df = load_csv(join(export_dir, filename))
>>>>>>> a9eb30d5
            self.check_df_format(data_df, filename)
            self.check_bad_geo_id_format(
                data_df, filename, match.groupdict()['geo_type'])
            self.check_bad_geo_id_value(
                data_df, filename, match.groupdict()['geo_type'])
            self.check_bad_val(data_df, filename, match.groupdict()['signal'])
            self.check_bad_se(data_df, filename)
            self.check_bad_sample_size(data_df, filename)

    def _run_combined_file_checks(self, all_frames):
        """
        """
        # recent_lookbehind: start from the check date and working backward in time,
        # how many days at a time do we want to check for anomalies?
        # Choosing 1 day checks just the daily data.
        recent_lookbehind = timedelta(days=1)

        # semirecent_lookbehind: starting from the check date and working backward
        # in time, how many days do we use to form the reference statistics.
        semirecent_lookbehind = timedelta(days=7)

        # Get list of dates we want to check.
        date_list = [self.start_date + timedelta(days=days)
                     for days in range(self.span_length.days + 1)]

        # Get 14 days prior to the earliest list date
        outlier_lookbehind = timedelta(days=14)

        # Get all expected combinations of geo_type and signal.
        geo_signal_combos = get_geo_signal_combos(self.data_source)

        all_api_df = self.threaded_api_calls(
            self.start_date - outlier_lookbehind,
            self.end_date, geo_signal_combos)
        # Keeps script from checking all files in a test run.
        if self.test_mode:
            kroc = 0

        # Comparison checks
        # Run checks for recent dates in each geo-sig combo vs semirecent (previous
        # week) API data.
        for geo_type, signal_type in geo_signal_combos:
            geo_sig_df = all_frames.query(
                "geo_type == @geo_type & signal == @signal_type")
            # Drop unused columns.
            geo_sig_df.drop(columns=["geo_type", "signal"])

            self.increment_total_checks()

            if geo_sig_df.empty:
                self.raised_errors.append(ValidationError(
                    ("check_missing_geo_sig_combo", geo_type, signal_type),
                    None,
                    "file with geo_type-signal combo does not exist"))
                continue

            max_date = geo_sig_df["time_value"].max()
            self.check_min_allowed_max_date(max_date, geo_type, signal_type)
            self.check_max_allowed_max_date(max_date, geo_type, signal_type)

            # Get relevant reference data from API dictionary.
            geo_sig_api_df = all_api_df[(geo_type, signal_type)]

            if geo_sig_api_df is None:
                continue

            # Outlier dataframe
            if (signal_type in ["confirmed_7dav_cumulative_num", "confirmed_7dav_incidence_num",
                                "confirmed_cumulative_num", "confirmed_incidence_num", "deaths_7dav_cumulative_num",
                                "deaths_cumulative_num"]):
                earliest_available_date = geo_sig_df["time_value"].min()
                source_df = geo_sig_df.query(
                    'time_value <= @date_list[-1] & time_value >= @date_list[0]')
                outlier_start_date = earliest_available_date - outlier_lookbehind
                outlier_end_date = earliest_available_date - timedelta(days=1)
                outlier_api_df = geo_sig_api_df.query(
                    'time_value <= @outlier_end_date & time_value >= @outlier_start_date')
                self.check_positive_negative_spikes(
                    source_df, outlier_api_df, geo_type, signal_type)

            # Check data from a group of dates against recent (previous 7 days,
            # by default) data from the API.
            for checking_date in date_list:
                recent_cutoff_date = checking_date - \
                    recent_lookbehind + timedelta(days=1)
                recent_df = geo_sig_df.query(
                    'time_value <= @checking_date & time_value >= @recent_cutoff_date')

                self.increment_total_checks()

                if recent_df.empty:
                    self.raised_errors.append(ValidationError(
                        ("check_missing_geo_sig_date_combo",
                         checking_date, geo_type, signal_type),
                        None,
                        "test data for a given checking date-geo type-signal type"
                        + " combination is missing. Source data may be missing"
                        + " for one or more dates"))
                    continue

                # Reference dataframe runs backwards from the recent_cutoff_date
                #
                # These variables are interpolated into the call to `geo_sig_api_df.query()`
                # below but pylint doesn't recognize that.
                # pylint: disable=unused-variable
                reference_start_date = recent_cutoff_date - \
                    min(semirecent_lookbehind, self.max_check_lookbehind) - \
                    timedelta(days=1)
                reference_end_date = recent_cutoff_date - timedelta(days=1)
                # pylint: enable=unused-variable

                # Subset API data to relevant range of dates.
                reference_api_df = geo_sig_api_df.query(
                    "time_value >= @reference_start_date & time_value <= @reference_end_date")

                self.increment_total_checks()

                if reference_api_df.empty:
                    self.raised_errors.append(ValidationError(
                        ("empty_reference_data",
                         checking_date, geo_type, signal_type), None,
                        "reference data is empty; comparative checks could not be performed"))
                    continue

                self.check_max_date_vs_reference(
                    recent_df, reference_api_df, checking_date, geo_type, signal_type)

                if self.sanity_check_rows_per_day:
                    self.check_rapid_change_num_rows(
                        recent_df, reference_api_df, checking_date, geo_type, signal_type)

                if self.sanity_check_value_diffs:
                    self.check_avg_val_vs_reference(
                        recent_df, reference_api_df, checking_date, geo_type, signal_type)

            # Keeps script from checking all files in a test run.

            if self.test_mode:
                kroc += 1
                if kroc == 2:
                    break

    def get_one_api_df(self, min_date, max_date,
                       geo_type, signal_type,
                       api_semaphore, dict_lock, output_dict):
        """
        Pull API data for a single geo type-signal combination. Raises
        error if data couldn't be retrieved. Saves data to data dict.
        """
        api_semaphore.acquire()

        # Pull reference data from API for all dates.
        try:
            geo_sig_api_df = fetch_api_reference(
                self.data_source, min_date, max_date, geo_type, signal_type)

        except APIDataFetchError as e:
            self.increment_total_checks()
            self.raised_errors.append(ValidationError(
                ("api_data_fetch_error", geo_type, signal_type), None, e))

            geo_sig_api_df = None

        api_semaphore.release()

        # Use a lock so only one thread can access the dictionary.
        dict_lock.acquire()
        output_dict[(geo_type, signal_type)] = geo_sig_api_df
        dict_lock.release()

    def threaded_api_calls(self, min_date, max_date,
                           geo_signal_combos, n_threads=32):
        """
        Get data from API for all geo-signal combinations in a threaded way
        to save time.
        """
        if n_threads > 32:
            n_threads = 32
            print("Warning: Don't run more than 32 threads at once due "
                  + "to API resource limitations")

        output_dict = dict()
        dict_lock = threading.Lock()
        api_semaphore = threading.Semaphore(value=n_threads)

        thread_objs = [threading.Thread(
            target=self.get_one_api_df, args=(min_date, max_date,
                                              geo_type, signal_type,
                                              api_semaphore,
                                              dict_lock, output_dict)
        ) for geo_type, signal_type in geo_signal_combos]

        # Start all threads.
        for thread in thread_objs:
            thread.start()

        # Wait until all threads are finished.
        for thread in thread_objs:
            thread.join()

        return output_dict

    def exit(self):
        """
        If any not-suppressed exceptions were raised, print and exit with non-zero status.
        """
        suppressed_counter = 0
        subset_raised_errors = []

        for val_error in self.raised_errors:
            # Convert any dates in check_data_id to strings for the purpose of comparing
            # to manually suppressed errors.
            raised_check_id = tuple([
                item.strftime("%Y-%m-%d") if isinstance(item, (date, datetime))
                else item for item in val_error.check_data_id])

            if raised_check_id not in self.suppressed_errors:
                subset_raised_errors.append(val_error)
            else:
                self.suppressed_errors.remove(raised_check_id)
                suppressed_counter += 1

        print(self.total_checks, "checks run")
        print(len(subset_raised_errors), "checks failed")
        print(suppressed_counter, "checks suppressed")
        print(len(self.raised_warnings), "warnings")

        for message in subset_raised_errors:
            print(message)
        for message in self.raised_warnings:
            print(message)

        if len(subset_raised_errors) != 0:
            sys.exit(1)
        else:
            sys.exit(0)<|MERGE_RESOLUTION|>--- conflicted
+++ resolved
@@ -649,8 +649,6 @@
         # Combine all possible frames so that the rolling window calculations make sense.
         source_frame_start = source_df["time_value"].min()
         source_frame_end = source_df["time_value"].max()
-        api_frames_end = min(api_frames["time_value"].max(
-        ), source_frame_start-timedelta(days=1))
         all_frames = pd.concat([api_frames, source_df]). \
             drop_duplicates(subset=["geo_id", "time_value"], keep='last'). \
             sort_values(by=['time_value']).reset_index(drop=True)
@@ -717,6 +715,12 @@
         # Determine outliers in source frames only, only need the reference
         # data from just before the start of the source data
         # because lead and lag outlier calculations are only one day
+        #
+        # These variables are interpolated into the call to `geo_sig_api_df.query()`
+        # below but pylint doesn't recognize that.
+        # pylint: disable=unused-variable
+        api_frames_end = min(api_frames["time_value"].max(), source_frame_start-timedelta(days=1))
+        # pylint: enable=unused-variable
         outlier_df = all_frames.query(
             'time_value >= @api_frames_end & time_value <= @source_frame_end')
         outlier_df = outlier_df.sort_values(by=['geo_id', 'time_value']) \
@@ -736,7 +740,7 @@
                                 == upper_df["geo_id"]].copy()
         lower_index = list(filter(lambda x: x >= 0, list(outliers.index-1)))
         lower_df = outlier_df.iloc[lower_index, :].reset_index(drop=True)
-        lower_compare = outliers_reset[-len(lower_index)                                       :].reset_index(drop=True)
+        lower_compare = outliers_reset[-len(lower_index):].reset_index(drop=True)
         sel_lower_df = lower_df[lower_compare["geo_id"]
                                 == lower_df["geo_id"]].copy()
 
@@ -886,7 +890,6 @@
         Returns:
             - None
         """
-<<<<<<< HEAD
         frames_list = self.load_all_files(export_dir)
         self._run_single_file_checks(frames_list)
         all_frames = aggregate_frames(frames_list)
@@ -894,35 +897,20 @@
         self.exit()
 
     def _run_single_file_checks(self, file_list):
-        """Perform checks over single-file data sets.
+        """
+        Perform checks over single-file data sets.
+
         Parameters
         ----------
         loaded_data: List[Tuple(str, re.match, pd.DataFrame)]
             triples of filenames, filename matches with the geo regex, and the data from the file
         """
-=======
-
-        # Get relevant data file names and info.
-
-        export_files = read_filenames(export_dir)
-        date_filter = make_date_filter(self.start_date, self.end_date)
-
-        # Make list of tuples of CSV names and regex match objects.
-        validate_files = [(f, m) for (f, m) in export_files if date_filter(m)]
-        self.check_missing_date_files(validate_files)
-        self.check_settings()
->>>>>>> a9eb30d5
 
         self.check_missing_date_files(file_list)
 
         # Individual file checks
         # For every daily file, read in and do some basic format and value checks.
-<<<<<<< HEAD
         for filename, match, data_df in file_list:
-=======
-        for filename, match in validate_files:
-            data_df = load_csv(join(export_dir, filename))
->>>>>>> a9eb30d5
             self.check_df_format(data_df, filename)
             self.check_bad_geo_id_format(
                 data_df, filename, match.groupdict()['geo_type'])
@@ -934,6 +922,12 @@
 
     def _run_combined_file_checks(self, all_frames):
         """
+        Performs all checks over the combined data set from all files.
+
+        Parameters
+        ----------
+        all_frames: pd.DataFrame
+            combined data from all input files
         """
         # recent_lookbehind: start from the check date and working backward in time,
         # how many days at a time do we want to check for anomalies?
@@ -991,15 +985,22 @@
 
             # Outlier dataframe
             if (signal_type in ["confirmed_7dav_cumulative_num", "confirmed_7dav_incidence_num",
-                                "confirmed_cumulative_num", "confirmed_incidence_num", "deaths_7dav_cumulative_num",
+                                "confirmed_cumulative_num", "confirmed_incidence_num",
+                                "deaths_7dav_cumulative_num",
                                 "deaths_cumulative_num"]):
                 earliest_available_date = geo_sig_df["time_value"].min()
                 source_df = geo_sig_df.query(
                     'time_value <= @date_list[-1] & time_value >= @date_list[0]')
+
+                # These variables are interpolated into the call to `geo_sig_api_df.query()`
+                # below but pylint doesn't recognize that.
+                # pylint: disable=unused-variable
                 outlier_start_date = earliest_available_date - outlier_lookbehind
                 outlier_end_date = earliest_available_date - timedelta(days=1)
                 outlier_api_df = geo_sig_api_df.query(
                     'time_value <= @outlier_end_date & time_value >= @outlier_start_date')
+                # pylint: enable=unused-variable
+
                 self.check_positive_negative_spikes(
                     source_df, outlier_api_df, geo_type, signal_type)
 
