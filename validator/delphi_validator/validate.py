--- conflicted
+++ resolved
@@ -870,14 +870,9 @@
             # Get relevant reference data from API dictionary.
             api_df_or_error = all_api_df[(geo_type, signal_type)]
 
-            self.increment_total_checks()
+            self.active_report.increment_total_checks()
             if isinstance(api_df_or_error, APIDataFetchError):
-<<<<<<< HEAD
-                self.active_report.increment_total_checks()
                 self.active_report.raised_errors.append(api_df_or_error)
-=======
-                self.raised_errors.append(api_df_or_error)
->>>>>>> df6e13b3
                 continue
 
             # Outlier dataframe
