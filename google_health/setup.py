--- conflicted
+++ resolved
@@ -10,12 +10,8 @@
     "pylint",
     "delphi-utils",
     "covidcast",
-<<<<<<< HEAD
-    "tenacity"
-=======
     "boto3",
     "moto"
->>>>>>> 8a40c1cf
 ]
 
 setup(
