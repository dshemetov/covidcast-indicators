"""Contains geographic mapping tools.

Authors: Dmitry Shemetov @dshemetov, James Sharpnack @jsharpna, Maria Jahja
Created: 2020-06-01

TODO:
- use a caching utility to store the crossfiles
  see: https://github.com/cmu-delphi/covidcast-indicators/issues/282
"""
# pylint: disable=too-many-lines
from os.path import join
import warnings

import pandas as pd
import pkg_resources
from pandas.api.types import is_string_dtype

DATA_PATH = "data"
CROSSWALK_FILEPATHS = {
    "zip": {
        "fips": join(DATA_PATH, "zip_fips_table.csv"),
        "hrr": join(DATA_PATH, "zip_hrr_table.csv"),
        "msa": join(DATA_PATH, "zip_msa_table.csv"),
        "pop": join(DATA_PATH, "zip_pop.csv"),
        "state": join(DATA_PATH, "zip_state_code_table.csv"),
        "hhs": join(DATA_PATH, "zip_hhs_table.csv")
    },
    "fips": {
        "zip": join(DATA_PATH, "fips_zip_table.csv"),
        "hrr": join(DATA_PATH, "fips_hrr_table.csv"),
        "msa": join(DATA_PATH, "fips_msa_table.csv"),
        "pop": join(DATA_PATH, "fips_pop.csv"),
        "state": join(DATA_PATH, "fips_state_table.csv"),
        "hhs": join(DATA_PATH, "fips_hhs_table.csv"),
    },
    "state": {"state": join(DATA_PATH, "state_codes_table.csv")},
    "state_code": {
        "hhs": join(DATA_PATH, "state_code_hhs_table.csv")
    },
    "jhu_uid": {"fips": join(DATA_PATH, "jhu_uid_fips_table.csv")},
}


class GeoMapper:  # pylint: disable=too-many-public-methods
    """Geo mapping tools commonly used in Delphi.

    The GeoMapper class provides utility functions for translating between different
    geocodes. Supported geocodes:
    - zip: zip5, a length 5 str of 0-9 with leading 0's
    - fips: state code and county code, a length 5 str of 0-9 with leading 0's
    - msa: metropolitan statistical area, a length 5 str of 0-9 with leading 0's
    - state_code: state code, a str of 0-9
    - state_id: state id, a str of A-Z
    - hrr: hospital referral region, an int 1-500

    Mappings:
    - [x] zip -> fips : population weighted
    - [x] zip -> hrr : unweighted
    - [x] zip -> msa : unweighted
    - [x] zip -> state
    - [x] zip -> hhs
    - [x] zip -> population
    - [x] state code -> hhs
    - [x] fips -> state : unweighted
    - [x] fips -> msa : unweighted
    - [x] fips -> megacounty
    - [x] fips -> hrr
    - [x] fips -> hhs
    - [x] nation
    - [ ] zip -> dma (postponed)

    The GeoMapper instance loads crosswalk tables from the package data_dir. The
    crosswalk tables are assumed to have been built using the geo_data_proc.py script
    in data_proc/geomap. If a mapping between codes is NOT one to many, then the table has
    just two colums. If the mapping IS one to many, then a third column, the weight column,
    exists (e.g. zip, fips, weight; satisfying (sum(weights) where zip==ZIP) == 1).

    Example Usage
    ==========
    The main GeoMapper object loads and stores crosswalk dataframes on-demand.

    When replacing geocodes with a new one an aggregation step is performed on the data columns
    to merge entries  (i.e. in the case of a many to one mapping or a weighted mapping). This
    requires a specification of the data columns, which are assumed to be all the columns that
    are not the geocodes or the date column specified in date_col.

    Example 1: to add a new column with a new geocode, possibly with weights:
    > gmpr = GeoMapper()
    > df = gmpr.add_geocode(df, "fips", "zip", from_col="fips", new_col="geo_id",
                            date_col="timestamp", dropna=False)

    Example 2: to replace a geocode column with a new one, aggregating the data with weights:
    > gmpr = GeoMapper()
    > df = gmpr.replace_geocode(df, "fips", "zip", from_col="fips", new_col="geo_id",
                                date_col="timestamp", dropna=False)
    """

    def __init__(self):
        """Initialize geomapper.

        Holds loading the crosswalk tables until a conversion function is first used.

        Parameters
        ---------
        crosswalk_files : dict
            A dictionary of the filenames for the crosswalk tables.
        """
        self.crosswalk_filepaths = CROSSWALK_FILEPATHS
        self.crosswalks = {
            "zip": {
                geo: None for geo in ["fips", "hrr", "msa", "pop", "state", "hhs"]
            },
            "fips": {
                geo: None for geo in ["zip", "hrr", "msa", "pop", "state", "hhs"]
            },
            "state": {"state": None},
            "state_code": {"hhs": None},
            "jhu_uid": {"fips": None},
        }
        self.geo_lists = {
            geo: None for geo in ["zip", "fips", "hrr", "state_id", "state_code",
                                  "state_name", "hhs", "msa"]
        }
        self.geo_lists["nation"] = {"us"}

    # Utility functions
    def _load_crosswalk(self, from_code, to_code):
        """Load the crosswalk from from_code -> to_code."""
        assert from_code in self.crosswalk_filepaths, \
            f"No crosswalk files for {from_code}; try {'; '.join(self.crosswalk_filepaths.keys())}"
        assert to_code in self.crosswalk_filepaths[from_code], \
            f"No crosswalk file from {from_code} to {to_code}; try" \
            f"{'; '.join(self.crosswalk_filepaths[from_code].keys())}"
        stream = pkg_resources.resource_stream(
            __name__, self.crosswalk_filepaths[from_code][to_code]
        )
        if self.crosswalks[from_code][to_code] is None:
            # Weighted crosswalks
            if (from_code, to_code) in [
                ("zip", "fips"),
                ("fips", "zip"),
                ("jhu_uid", "fips"),
                ("zip", "msa"),
                ("fips", "hrr"),
                ("zip", "hhs")
            ]:
                self.crosswalks[from_code][to_code] = pd.read_csv(
                    stream,
                    dtype={
                        from_code: str,
                        to_code: str,
                        "weight": float,
                    },
                )
            # Unweighted crosswalks
            elif (from_code, to_code) in [
                ("zip", "hrr"),
                ("fips", "msa"),
                ("fips", "hhs"),
                ("state_code", "hhs")
            ]:
                self.crosswalks[from_code][to_code] = pd.read_csv(
                    stream,
                    dtype={from_code: str, to_code: str},
                )
            # Special table of state codes, state IDs, and state names
            elif (from_code, to_code) == ("state", "state"):
                self.crosswalks[from_code][to_code] = pd.read_csv(
                    stream,
                    dtype={
                        "state_code": str,
                        "state_id": str,
                        "state_name": str,
                    },
                )
            elif (from_code, to_code) == ("zip", "state"):
                self.crosswalks[from_code][to_code] = pd.read_csv(
                    stream,
                    dtype={
                        "zip": str,
                        "weight": float,
                        "state_code": str,
                        "state_id": str,
                        "state_name": str,
                    },
                )
            elif (from_code, to_code) == ("fips", "state"):
                self.crosswalks[from_code][to_code] = pd.read_csv(
                    stream,
                    dtype={
                        "fips": str,
                        "state_code": str,
                        "state_id": str,
                        "state_name": str,
                    },
                )
            # Population tables
            elif (from_code, to_code) in [("fips", "pop"), ("zip", "pop")]:
                self.crosswalks[from_code][to_code] = pd.read_csv(
                    stream,
                    dtype={
                        from_code: str,
                        "pop": int,
                    },
                )
        return self.crosswalks[from_code][to_code]

    @staticmethod
    def convert_fips_to_mega(data, fips_col="fips", mega_col="megafips"):
        """Convert fips string to a megafips string."""
        data = data.copy()
        data[mega_col] = data[fips_col].astype(str).str.zfill(5)
        data[mega_col] = data[mega_col].str.slice_replace(start=2, stop=5, repl="000")
        return data

    @staticmethod
    def megacounty_creation(
        data,
        thr_count,
        thr_win_len,
        thr_col="visits",
        fips_col="fips",
        date_col="date",
        mega_col="megafips",
    ):
        """Create megacounty column.

        Parameters
        ---------
        data: pd.DataFrame input data
        thr_count: numeric, if the sum of counts exceed this, then fips is converted to mega
        thr_win_len: int, the number of Days to use as an average
        thr_col: str, column to use for threshold
        fips_col: str, fips (county) column to create
        date_col: str, date column (is not aggregated, groupby), if None then no dates
        mega_col: str, the megacounty column to create

        Return
        ---------
        data: copy of dataframe
            A dataframe with a new column, mega_col, that contains megaFIPS (aggregate
            of FIPS clusters) values depending on the number of data samples available.
        """
        if "_thr_col_roll" in data.columns:
            raise ValueError("Column name '_thr_col_roll' is reserved.")

        def agg_sum_iter(data):
            data_gby = (
                data[[fips_col, date_col, thr_col]]
                .set_index(date_col)
                .groupby(fips_col)
            )
            for _, subdf in data_gby:
                subdf_roll = subdf[thr_col].rolling(f"{thr_win_len}D").sum()
                subdf["_thr_col_roll"] = subdf_roll
                yield subdf

        data_roll = pd.concat(agg_sum_iter(data))
        data_roll.reset_index(inplace=True)
        data_roll = GeoMapper.convert_fips_to_mega(
            data_roll, fips_col=fips_col, mega_col=mega_col
        )
        data_roll.loc[data_roll["_thr_col_roll"] > thr_count, mega_col] = data_roll.loc[
            data_roll["_thr_col_roll"] > thr_count, fips_col
        ]
        return data_roll.set_index([fips_col, date_col])[mega_col]

    # Conversion functions
    def add_geocode(
        self, df, from_code, new_code, from_col=None, new_col=None, dropna=True
    ):
        """Add a new geocode column to a dataframe.

        Currently supported conversions:
        - fips -> state_code, state_id, state_name, zip, msa, hrr, nation, hhs
        - zip -> state_code, state_id, state_name, fips, msa, hrr, nation, hhs
        - jhu_uid -> fips
        - state_x -> state_y (where x and y are in {code, id, name}), nation
        - state_code -> hhs, nation

        Parameters
        ---------
        df: pd.DataFrame
            Input dataframe.
        from_code: {'fips', 'zip', 'jhu_uid', 'state_code', 'state_id', 'state_name'}
            Specifies the geocode type of the data in from_col.
        new_code: {'fips', 'zip', 'state_code', 'state_id', 'state_name', 'hrr', 'msa',
                   'hhs'}
            Specifies the geocode type in new_col.
        from_col: str, default None
            Name of the column in dataframe containing from_code. If None, then the name
            is assumed to be from_code.
        new_col: str, default None
            Name of the column in dataframe containing new_code. If None, then the name
            is assumed to be new_code.
        dropna: bool, default False
            Determines how the merge with the crosswalk file is done. If True, the join is inner,
            and if False, the join is left. The inner join will drop records from the input database
            that have no translation in the crosswalk, while the outer join will keep those records
            as NA.

        Return
        ---------
        df: pd.DataFrame
            A copy of the dataframe with a new geocode column added.
        """
        df = df.copy()
        from_col = from_code if from_col is None else from_col
        new_col = new_code if new_col is None else new_col
        assert from_col != new_col, \
            f"Can't use the same column '{from_col}' for both from_col and to_col"
        state_codes = ["state_code", "state_id", "state_name"]

        if not is_string_dtype(df[from_col]):
            if from_code in ["fips", "zip"]:
                df[from_col] = df[from_col].astype(str).str.zfill(5)
            else:
                df[from_col] = df[from_col].astype(str)

        # Assuming that the passed-in records are all United States data, at the moment
        if (from_code, new_code) in [("fips", "nation"), # pylint: disable=no-else-return
                                     ("zip", "nation"),
                                     ("state_code", "nation"),
                                     ("state_name", "nation"),
                                     ("state_id", "nation")]:
            df[new_col] = df[from_col].apply(lambda x: "us")
            return df
        elif new_code == "nation":
            raise ValueError(
                f"Conversion to the nation level is not supported "
                f"from {from_code}; try fips, zip, or state_*"
            )

        # state codes are all stored in one table
        if from_code in state_codes and new_code in state_codes:
            crosswalk = self._load_crosswalk(from_code="state", to_code="state")
            crosswalk = crosswalk.rename(
                columns={from_code: from_col, new_code: new_col}
            )
        elif new_code in state_codes:
            crosswalk = self._load_crosswalk(from_code=from_code, to_code="state")
            crosswalk = crosswalk.rename(
                columns={from_code: from_col, new_code: new_col}
            )
        else:
            crosswalk = self._load_crosswalk(from_code=from_code, to_code=new_code)
            crosswalk = crosswalk.rename(
                columns={from_code: from_col, new_code: new_col}
            )

        if dropna:
            df = df.merge(crosswalk, left_on=from_col, right_on=from_col, how="inner")
        else:
            df = df.merge(crosswalk, left_on=from_col, right_on=from_col, how="left")

        # Drop extra state columns
        if new_code in state_codes and not from_code in state_codes:
            state_codes.remove(new_code)
            df.drop(columns=state_codes, inplace=True)
        elif new_code in state_codes and from_code in state_codes:
            state_codes.remove(new_code)
            state_codes.remove(from_code)
            df.drop(columns=state_codes, inplace=True)

        return df

    def replace_geocode(
        self,
        df,
        from_code,
        new_code,
        from_col=None,
        new_col=None,
        date_col="date",
        pop_col=None,
        data_cols=None,
        dropna=True,
    ):
        """Replace a geocode column in a dataframe.

        Currently supported conversions:
        - fips -> state_code, state_id, state_name, zip, msa, hrr, nation
        - zip -> state_code, state_id, state_name, fips, msa, hrr, nation
        - jhu_uid -> fips
        - state_x -> state_y (where x and y are in {code, id, name}), nation
        - state_code -> hhs, nation

        Parameters
        ---------
        df: pd.DataFrame
            Input dataframe.
        from_col: str
            Name of the column in data to match and remove.
        from_code: {'fips', 'zip', 'jhu_uid', 'state_code', 'state_id', 'state_name'}
            Specifies the geocode type of the data in from_col.
        new_col: str
            Name of the new column to add to data.
        new_code: {'fips', 'zip', 'state_code', 'state_id', 'state_name', 'hrr', 'msa',
                   'hhs'}
            Specifies the geocode type of the data in new_col.
        date_col: str or None, default "date"
            Specify which column contains the date values. Used for value aggregation.
            If None, then the aggregation is done only on geo_id.
        pop_col: str or None
            Specify which columns contains population values. Used to avoid double
            counting if a megafips is present.
        data_cols: list, default None
            A list of data column names to aggregate when doing a weighted coding. If set to
            None, then all the columns are used except for date_col and new_col.
        dropna: bool, default True
            Determines how the merge with the crosswalk file is done. If True, the join is inner,
            and if False, the join is left. The inner join will drop records from the input database
            that have no translation in the crosswalk, while the outer join will keep those records
            as NA.

        Return
        ---------
        df: pd.DataFrame
            A copy of the dataframe with a new geocode column replacing the old.
        """
        from_col = from_code if from_col is None else from_col
        new_col = new_code if new_col is None else new_col

        if from_code == "fips" and pop_col:
            # Zero out the duplicate population in megafips to avoid double counting.
<<<<<<< HEAD
            megafips_to_zero = self._megafips_to_zero(df[from_col])
            megafips_to_zero_mask = [i in megafips_to_zero for i in df[from_col]]
            df.loc[megafips_to_zero_mask, "population"] = 0
            print(megafips_to_zero)
=======
            megafips_to_zero = [i in self._megafips_to_zero(df[from_col]) for i in df[from_col]]
            df.loc[megafips_to_zero, "population"] = 0
>>>>>>> 91b7957c
        if from_code == "fips" and not pop_col:
            warnings.warn("Without specifying a population column, megaFIPS populations may be "
                          "double counted later on. If working with populations, add the population "
                          "column before replacing the geocode.")
        df = self.add_geocode(
            df, from_code, new_code, from_col=from_col, new_col=new_col, dropna=dropna
        ).drop(columns=from_col)

        if "weight" in df.columns:
            if data_cols is None:
                data_cols = list(set(df.columns) - {date_col, new_col, "weight"})

            # Multiply and aggregate (this automatically zeros NAs)
            df[data_cols] = df[data_cols].multiply(df["weight"], axis=0)
            df.drop("weight", axis=1, inplace=True)

        if not date_col is None:
            df = df.groupby([date_col, new_col]).sum().reset_index()
        else:
            df = df.groupby([new_col]).sum().reset_index()
        return df

    def add_population_column(self, data, geocode_type, geocode_col=None, dropna=True):
        """
        Append a population column to a dataframe, based on the FIPS or ZIP code.

        If no dataframe is provided, the full crosswalk from geocode to population is returned.

        Parameters
        ---------
        data: pd.DataFrame
            The dataframe with a FIPS code column.
        geocode_type: {"fips", "zip"}
            The type of the geocode contained in geocode_col.
        geocode_col: str, default None
            The name of the column containing the geocodes. If None, uses the geocode_type
            as the name.

        Returns
        --------
        data_with_pop: pd.Dataframe
            A dataframe with a population column appended.
        """
        geocode_col = geocode_type if geocode_col is None else geocode_col
        data = data.copy()

        if geocode_type not in ["fips", "zip"]:
            raise ValueError(
                "Only fips and zip geocodes supported. \
                For other codes, aggregate those."
            )

        pop_df = self._load_crosswalk(from_code=geocode_type, to_code="pop")

        if not is_string_dtype(data[geocode_col]):
            data[geocode_col] = data[geocode_col].astype(str).str.zfill(5)

        merge_type = "inner" if dropna else "left"
        data_with_pop = (
            data
            .merge(pop_df, left_on=geocode_col, right_on=geocode_type, how=merge_type)
            .rename(columns={"pop": "population"})
        )

        return data_with_pop

    @staticmethod
    def fips_to_megacounty(
        data,
        thr_count,
        thr_win_len,
        thr_col="visits",
        fips_col="fips",
        date_col="date",
        mega_col="megafips",
        count_cols=None,
    ):
        """Convert and aggregate from FIPS to megaFIPS.

        Parameters
        ---------
            data: pd.DataFrame input data
            thr_count: numeric, if the sum of counts exceed this, then fips is converted to mega
            thr_win_len: int, the number of Days to use as an average
            thr_col: str, column to use for threshold
            fips_col: str, fips (county) column to create
            date_col: str, date column (is not aggregated, groupby), if None then no dates
            mega_col: str, the megacounty column to create
            count_cols: list, the count data columns to aggregate, if None (default) all non
                        data/geo are used

        Return
        ---------
            data: copy of dataframe
                A dataframe with data aggregated into megaFIPS codes (aggregate
                of FIPS clusters) values depending on the number of data samples available.
        """
        data = data.copy()
        if count_cols:
            data = data[[fips_col, date_col] + count_cols]

        if not is_string_dtype(data[fips_col]):
            data[fips_col] = data[fips_col].astype(str).str.zfill(5)

        mega_data = GeoMapper.megacounty_creation(
            data,
            thr_count,
            thr_win_len,
            thr_col=thr_col,
            fips_col=fips_col,
            date_col=date_col,
            mega_col=mega_col,
        )
        data.set_index([fips_col, date_col], inplace=True)
        data = data.join(mega_data)
        data = data.reset_index().groupby([date_col, mega_col]).sum()
        return data.reset_index()

    def as_mapper_name(self, geo_type, state="state_id"):
        """
        Return the mapper equivalent of a region type.

        Human-readable names like 'county' will return their mapper equivalents ('fips').
        """
        if geo_type == "state":
            return state
        if geo_type == "county":
            return "fips"
        return geo_type

    def get_geo_values(self, geo_type):
        """
        Return a set of all values for a given geography type.

        Uses the same caching paradigm as _load_crosswalks, storing the value from previous calls
        and not re-reading the CSVs if the same geo type is requested multiple times. Does not
        share the same crosswalk cache to keep complexity down.

        Reads the FIPS crosswalk files by default for reference data since those have mappings to
        all other geos. Exceptions are nation, which has no mapping file and is hard-coded as 'us',
        and state, which uses the state codes table since the fips/state mapping doesn't include
        all territories.

        Parameters
        ----------
        geo_type: str
          One of "zip", "fips", "hrr", "state_id", "state_code", "state_name", "hhs", "msa",
          and "nation"

        Returns
        -------
        Set of geo values, all in string format.
        """
        if self.geo_lists[geo_type]:  # pylint: disable=no-else-return
            return self.geo_lists[geo_type]
        else:
            from_code = "fips"
            if geo_type.startswith("state"):
                to_code = from_code = "state"
            elif geo_type == "fips":
                to_code = "pop"
            else:
                to_code = geo_type
            stream = pkg_resources.resource_stream(
                __name__, self.crosswalk_filepaths[from_code][to_code]
            )
            crosswalk = pd.read_csv(stream, dtype=str)
            self.geo_lists[geo_type] = set(crosswalk[geo_type])
            return self.geo_lists[geo_type]

    def _megafips_to_zero(self, fips_list):
        """
        Select megafips values for which we want to zero out the population.

        Parameters
        ----------
        fips_list: list
            List of fips present in the data.

        Returns
        -------
            Set of all megafips which are reported for a state which also has other fips reported.
            This means if a state reports only a megafips and nothing else, it will not be returned.
            The set may include megafips which are not present in the data if all counties are
            reported for a state without a megafips.
        """
        index = set()
        for fips in fips_list:
            if fips[2:] != "000":
                index.add(fips[:2])
        return {statecode + "000" for statecode in index}<|MERGE_RESOLUTION|>--- conflicted
+++ resolved
@@ -423,15 +423,9 @@
 
         if from_code == "fips" and pop_col:
             # Zero out the duplicate population in megafips to avoid double counting.
-<<<<<<< HEAD
             megafips_to_zero = self._megafips_to_zero(df[from_col])
             megafips_to_zero_mask = [i in megafips_to_zero for i in df[from_col]]
             df.loc[megafips_to_zero_mask, "population"] = 0
-            print(megafips_to_zero)
-=======
-            megafips_to_zero = [i in self._megafips_to_zero(df[from_col]) for i in df[from_col]]
-            df.loc[megafips_to_zero, "population"] = 0
->>>>>>> 91b7957c
         if from_code == "fips" and not pop_col:
             warnings.warn("Without specifying a population column, megaFIPS populations may be "
                           "double counted later on. If working with populations, add the population "
