"""
Utilities for diffing and archiving covidcast export CSVs.

Aims to simplify the creation of issues for new and backfilled value for indicators.
Also handles archiving of export CSVs to some backend (git, S3 etc.) before replacing them.

Example workflow regardless of specific ArchiveDiffer used. Should only differ in intialization.
1) Initialize and update cache folder if neccessary
>>> arch_diff = S3ArchiveDiffer(cache_dir, export_dir, ...)
>>> arch_diff.update_cache()
>>> ... # Run indicator and generate full exports in `export_dir`

2) Create new diff files from cache files vs export files
>>> deleted_files, common_diffs, new_files = arch_diff.diff_exports()

3) Archive common files with diffs and new files
>>> to_archive = [f for f, diff in common_diffs.items() if diff is not None]
>>> to_archive += new_files
>>> succs, fails = arch_diff.archive_exports(to_archive)

4) Filter exports: Replace files with their diffs, or remove if no diffs
>>> succ_common_diffs = {f: diff for f, diff in common_diffs.items() if f not in fails}
>>> arch_diff.filter_exports(succ_common_diffs)

Author: Eu Jing Chua
Created: 2020-08-06
"""

from contextlib import contextmanager
import filecmp
from glob import glob
from os import remove, replace
from os.path import join, basename, abspath
import shutil
import time
from typing import Tuple, List, Dict, Optional

from boto3 import Session
from boto3.exceptions import S3UploadFailedError
from git import Repo
from git.refs.head import Head
import pandas as pd
import numpy as np

from .utils import read_params
from .logger import get_structured_logger
from .nancodes import Nans

Files = List[str]
FileDiffMap = Dict[str, Optional[str]]


def diff_export_csv(
    before_csv: str,
    after_csv: str
) -> Tuple[pd.DataFrame, pd.DataFrame, pd.DataFrame]:
    """
    Find differences in exported covidcast CSVs, using geo_id as the index.

    The signal and standard error values are rounded to 7 decimal places before comparison.

    Treats NA == NA as True.

    Parameters
    ----------
    before_csv: str
        The CSV file to diff from
    after_csv: str
        The CSV file to diff to

    Returns
    -------
        (deleted_df, changed_df, added_df)
        deleted_df is the pd.DataFrame of deleted rows from before_csv.
        changed_df is the pd.DataFrame of common rows from after_csv with changed values.
        added_df is the pd.DataFrame of added rows from after_csv.
    """
    export_csv_dtypes = {
        "geo_id": str, "val": float, "se": float, "sample_size": float,
        "missing_val": int, "missing_se": int, "missing_sample_size": int
    }

    before_df = pd.read_csv(before_csv, dtype=export_csv_dtypes)
    before_df.set_index("geo_id", inplace=True)
    before_df = before_df.round({"val": 7, "se": 7})
    after_df = pd.read_csv(after_csv, dtype=export_csv_dtypes)
    after_df.set_index("geo_id", inplace=True)
    after_df = after_df.round({"val": 7, "se": 7})
    deleted_idx = before_df.index.difference(after_df.index)
    common_idx = before_df.index.intersection(after_df.index)
    added_idx = after_df.index.difference(before_df.index)

    before_df_cmn = before_df.reindex(common_idx)
    after_df_cmn = after_df.reindex(common_idx)

    # If CSVs have different columns (no missingness), mark all values as new
    if ("missing_val" in before_df_cmn.columns) ^ ("missing_val" in after_df_cmn.columns):
        same_mask = after_df_cmn.copy()
        same_mask.loc[:] = False
    else:
        # Exact comparisons, treating NA == NA as True
        same_mask = before_df_cmn == after_df_cmn
        same_mask |= pd.isna(before_df_cmn) & pd.isna(after_df_cmn)

    # Code deleted entries as nans with the deleted missing code
    deleted_df = before_df.loc[deleted_idx, :].copy()
    deleted_df[["val", "se", "sample_size"]] = np.nan
    deleted_df[["missing_val", "missing_se", "missing_sample_size"]] = Nans.DELETED

    return (
        deleted_df,
        after_df_cmn.loc[~(same_mask.all(axis=1)), :],
        after_df.loc[added_idx, :])


def archiver_from_params(params):
    """Build an ArchiveDiffer from `params`.

    The type of ArchiveDiffer constructed is inferred from the parameters.

    Parameters
    ----------
    params: Dict[str, Dict[str, Any]]
        Dictionary of user-defined parameters with the following structure:
        - "common":
            - "export_dir": str, directory to which indicator output files have been exported
        - "archive":
            - "cache_dir": str, directory containing cached data from previous indicator runs
            - "branch_name" (required for git archiver): str, name of git branch
            - "override_dirty" (optional for git archiver): bool, whether to allow overwriting of
                untracked & uncommitted changes in `cache_dir`
            - "commit_partial_success" (optional for git archiver): bool, whether to still commit
                even if some files were not archived and staged due to `override_dirty=False`
            - "commit_message" (optional for git archiver): str, commit message to use
            - "bucket_name" (required for S3 archiver): str, name of S3 bucket to which to upload
                files
            - "indicator_prefix" (required for S3 archiver): str, S3 prefix for files from this
                indicator
            - "aws_credentials" (required for S3 archiver): Dict[str, str], authentication
                parameters for S3 to create a boto3.Session

    Returns
    -------
    ArchiveDiffer of the inferred type.
    """
    if "archive" not in params:
        return None

    # Copy to kwargs to take advantage of default arguments to archiver
    kwargs = params["archive"]
    kwargs["export_dir"] = params["common"]["export_dir"]

    if "branch_name" in kwargs:
        return GitArchiveDiffer(**kwargs)

    if "bucket_name" in kwargs:
        assert "indicator_prefix" in kwargs, "Missing indicator_prefix in params"
        assert "aws_credentials" in kwargs, "Missing aws_credentials in params"
        return S3ArchiveDiffer(**kwargs)

    # Don't run the filesystem archiver if the user misspecified the archiving params
    assert set(kwargs.keys()) == set(["cache_dir", "export_dir"]),\
        'If you intended to run a filesystem archiver, please remove all options other than '\
        '"cache_dir" from the "archive" params.  Otherwise, please include either "branch_name" '\
        'or "bucket_name" to run the git or S3 archivers, respectively.'
    return FilesystemArchiveDiffer(**kwargs)


class ArchiveDiffer:
    """Base class for performing diffing and archiving of exported covidcast CSVs."""

    def __init__(self, cache_dir: str, export_dir: str):
        """
        Initialize an ArchiveDiffer.

        Parameters
        ----------
        cache_dir: str
            The directory for storing most recent archived/uploaded CSVs to do start diffing from.
            Usually 'cache'.
        export_dir: str
            The directory with most recent exported CSVs to diff to.
            Usually 'receiving'.
        """
        self.cache_dir = cache_dir
        self.export_dir = export_dir

        self._cache_updated = False
        self._exports_archived = False

    def update_cache(self):
        """
        Make sure cache_dir is updated correctly from a backend.

        To be implemented by specific archiving backends.
        Should set self._cache_updated = True after verifying cache is updated.
        """
        raise NotImplementedError

    def diff_exports(self) -> Tuple[Files, FileDiffMap, Files]:
        """
        Find diffs across and within CSV files, from cache_dir to export_dir.

        Should be called after update_cache() succeeds. Only works on *.csv files,
        ignores every other file.

        Returns
        -------
        (deleted_files, common_diffs, new_files): Tuple[Files, FileDiffMap, Files]
            deleted_files: List of files that are present in cache_dir but missing in export_dir.
            common_diffs: Dict mapping common files in export_dir with cache_dir to:
                          - None, if the common file is identical
                          - None, if the export_dir version only has DELETED rows
                          - a filename with .csv.diff suffix, containing ADDED and CHANGED rows ONLY
            added_files: List of files that are missing in cache_dir but present in export_dir.
        """
        assert self._cache_updated

        # Glob to only pick out CSV files, ignore hidden files
        previous_files = set(basename(f)
                             for f in glob(join(self.cache_dir, "*.csv")))
        exported_files = set(basename(f)
                             for f in glob(join(self.export_dir, "*.csv")))

        deleted_files = sorted(join(self.cache_dir, f)
                               for f in previous_files - exported_files)
        common_filenames = sorted(exported_files & previous_files)
        new_files = sorted(join(self.export_dir, f)
                           for f in exported_files - previous_files)

        common_diffs: Dict[str, Optional[str]] = {}
        for filename in common_filenames:
            before_file = join(self.cache_dir, filename)
            after_file = join(self.export_dir, filename)

            common_diffs[after_file] = None

            # Check for simple file similarity before doing CSV diffs
            if filecmp.cmp(before_file, after_file, shallow=False):
                continue

            deleted_df, changed_df, added_df = diff_export_csv(
                before_file, after_file)
            new_issues_df = pd.concat([deleted_df, changed_df, added_df], axis=0)

            if len(deleted_df) > 0:
                print(
                    f"Diff has deleted indices in {after_file} that have been coded as nans.")

            # Write the diffs to diff_file, if applicable
            if len(new_issues_df) > 0:
                diff_file = join(self.export_dir, filename + ".diff")

                new_issues_df.to_csv(diff_file, na_rep="NA")
                common_diffs[after_file] = diff_file

        # Replace deleted files with empty versions, but only if the cached version is not
        # already empty
        for deleted_file in deleted_files:
            deleted_df = pd.read_csv(deleted_file)
            if not deleted_df.empty:
                empty_df = deleted_df[0:0]
                new_deleted_filename = join(self.export_dir, basename(deleted_file))
<<<<<<< HEAD
                empty_df.to_csv(new_deleted_filename)
=======
                empty_df.to_csv(new_deleted_filename, index=False)
>>>>>>> de3abd66

        return deleted_files, common_diffs, new_files

    def archive_exports(self, exported_files: Files) -> Tuple[Files, Files]:
        """
        Handle actual archiving of files, depending on specific backend.

        To be implemented by specific archiving backends.

        Parameters
        ----------
        exported_files: Files
            List of files to be archived. Usually new and changed files.

        Returns
        -------
        (successes, fails): Tuple[Files, Files]
            successes: List of successfully archived files
            fails: List of unsuccessfully archived files
        """
        raise NotImplementedError

    def filter_exports(self, common_diffs: FileDiffMap):
        """
        Filter export directory to only contain relevant files.

        Filters down the export_dir to only contain:
        1) New files, 2) Changed files, filtered-down to the ADDED and CHANGED rows
        only, and 3) Deleted files replaced with empty CSVs with the same name. Should
        be called after archive_exports() so we archive the raw exports before potentially
        modifying them.

        Parameters
        ----------
        common_diffs: FileDiffmap
            Same semantics as in diff_exports(). For each exported_file, diff key-value pair:
                1) If the diff is None, remove exported_file from export_dir
                2) If there is a diff, replace exported_file with the diff
            Since this is done for all key-value pairs, one can filter down common_diffs to only
            a subset of exported_files to operate on before calling filter_exports.
            For example, removing keys that correspond to failed-to-archive files.
        """
        # Should be called after archive_exports
        assert self._exports_archived

        for exported_file, diff_file in common_diffs.items():
            # Delete existing exports that had no data diff
            if diff_file is None:
                remove(exported_file)

            # Replace exports where diff file was generated
            else:
                replace(diff_file, exported_file)

    def run(self):
        """Run the differ and archive the changed and new files."""
        self.update_cache()

        # Diff exports, and make incremental versions
        deleted_files, common_diffs, new_files = self.diff_exports()

        # Archive changed, new, and emptied deleted files
        to_archive = [f for f, diff in common_diffs.items()
                      if diff is not None]
        to_archive += new_files
        _, fails = self.archive_exports(to_archive)

        # Filter existing exports to exclude those that failed to archive
        succ_common_diffs = {f: diff for f,
                             diff in common_diffs.items() if f not in fails}
        self.filter_exports(succ_common_diffs)

        # Report failures: someone should probably look at them
        for exported_file in fails:
            print(f"Failed to archive '{exported_file}'")


class S3ArchiveDiffer(ArchiveDiffer):
    """
    AWS S3 backend for archiving.

    Archives CSV files into a S3 bucket, with keys "{indicator_prefix}/{csv_file_name}".
    Ideally, versioning should be enabled in this bucket to track versions of each CSV file.
    """

    def __init__(
        self, cache_dir: str, export_dir: str,
        bucket_name: str,
        indicator_prefix: str,
        aws_credentials: Dict[str, str],
    ):
        """
        Initialize a S3ArchiveDiffer.

        See this link for possible aws_credentials kwargs:
        https://boto3.amazonaws.com/v1/documentation/api/latest/reference/core/session.html#boto3.session.Session

        Parameters
        ----------
        cache_dir: str
            The directory for storing most recent archived/uploaded CSVs to do start diffing from.
            Usually 'cache'.
        export_dir: str
            The directory with most recent exported CSVs to diff to.
            Usually 'receiving'.
        bucket_name: str
            The S3 bucket to upload files to.
        indicator_prefix: str
            The prefix for S3 keys related to this indicator.
        aws_credentials: Dict[str, str]
            kwargs to create a boto3.Session, containing AWS credentials/profile to use.
        """
        super().__init__(cache_dir, export_dir)
        self.s3 = Session(**aws_credentials).resource("s3")
        self.bucket = self.s3.Bucket(bucket_name)
        self.indicator_prefix = indicator_prefix

    def update_cache(self):
        """Make sure cache_dir is updated with all latest files from the S3 bucket."""
        # List all indicator-related objects from S3
        archive_objects = self.bucket.objects.filter(
            Prefix=self.indicator_prefix).all()
        archive_objects = [
            obj for obj in archive_objects if obj.key.endswith(".csv")]

        # Check against what we have locally and download missing ones
        cached_files = set(basename(f)
                           for f in glob(join(self.cache_dir, "*.csv")))
        for obj in archive_objects:
            archive_file = basename(obj.key)
            cached_file = join(self.cache_dir, archive_file)

            if archive_file not in cached_files:
                print(f"Updating cache with {cached_file}")
                obj.Object().download_file(cached_file)

        self._cache_updated = True

    def archive_exports(self,  # pylint: disable=arguments-differ
        exported_files: Files,
        update_cache: bool = True,
        update_s3: bool = True
    ) -> Tuple[Files, Files]:
        """
        Handle actual archiving of files to the S3 bucket.

        Parameters
        ----------
        exported_files: Files
            List of files to be archived. Usually new and changed files.

        Returns
        -------
        (successes, fails): Tuple[Files, Files]
            successes: List of successfully archived files
            fails: List of unsuccessfully archived files
        """
        archive_success = []
        archive_fail = []

        for exported_file in exported_files:
            cached_file = abspath(
                join(self.cache_dir, basename(exported_file)))
            archive_key = join(self.indicator_prefix, basename(exported_file))

            try:
                if update_cache:
                    # Update local cache
                    shutil.copyfile(exported_file, cached_file)

                if update_s3:
                    self.bucket.Object(archive_key).upload_file(exported_file)

                archive_success.append(exported_file)
            except FileNotFoundError:
                archive_fail.append(exported_file)

        self._exports_archived = True

        return archive_success, archive_fail


class GitArchiveDiffer(ArchiveDiffer):
    """
    Local git repo backend for archiving.

    Archives CSV files into a local git repo as commits.
    Assumes that a git repository is already set up.
    """

    def __init__(
        self, cache_dir: str, export_dir: str,
        branch_name: Optional[str] = None,
        override_dirty: bool = False,
        commit_partial_success: bool = False,
        commit_message: str = "Automated archive",
    ):
        """
        Initialize a GitArchiveDiffer.

        Parameters
        ----------
        cache_dir: str
            The directory for storing most recent archived/uploaded CSVs to do start diffing from.
            Either cache_dir or some parent dir should be a git repository. Usually 'cache'.
        export_dir: str
            The directory with most recent exported CSVs to diff to.
            Usually 'receiving'.
        branch_name: Optional[str]
            Branch to use for archiving. Uses current branch if None.
        override_dirty: bool
            Whether to allow overwriting of untracked & uncommitted changes in cache_dir.
        commit_partial_success: bool
            Whether to still commit even if some files were not archived and staged due
            to override_dirty=False
        commit_message: str
            The automatic commit message to use for the commit.
        """
        super().__init__(cache_dir, export_dir)

        assert override_dirty or not commit_partial_success, \
            "Only can commit_partial_success=True when override_dirty=True"

        # Assumes a repository is set up already, will raise exception if not found
        self.repo = Repo(cache_dir, search_parent_directories=True)

        self.branch = self.get_branch(branch_name)
        self.override_dirty = override_dirty
        self.commit_partial_success = commit_partial_success
        self.commit_message = commit_message

    def get_branch(self, branch_name: Optional[str] = None) -> Head:
        """
        Retrieve a Head object representing a branch of specified name.

        Creates the branch from the current active branch if does not exist yet.

        Parameters
        ----------
        branch_name: Optional[str]
            If None, just returns current branch. Otherwise, retrieves/creates branch.

        Returns
        -------
        branch: Head
        """
        if branch_name is None:
            return self.repo.active_branch

        if branch_name in self.repo.branches:
            return self.repo.branches[branch_name]

        return self.repo.create_head(branch_name)

    @contextmanager
    def archiving_branch(self):
        """
        Context manager for checking out a branch.

        Useful for checking out self.branch within a context, then switching back
        to original branch when finished.
        """
        orig_branch = self.repo.active_branch
        self.branch.checkout()

        try:
            yield self.branch
        finally:
            orig_branch.checkout()

    def update_cache(self):
        """
        Check if cache_dir is clean: has everything nicely committed if override_dirty=False.

        Since we are using a local git repo, assumes there is nothing to update from.
        """
        # Make sure cache directory is clean: has everything nicely committed
        if not self.override_dirty:
            cache_clean = not self.repo.is_dirty(
                untracked_files=True, path=abspath(self.cache_dir))
            assert cache_clean, f"There are uncommitted changes in the cache dir '{self.cache_dir}'"

        self._cache_updated = True

    def diff_exports(self) -> Tuple[Files, FileDiffMap, Files]:
        """
        Find diffs across and within CSV files, from cache_dir to export_dir.

        Same as base class diff_exports, but in context of specified branch.
        """
        with self.archiving_branch():
            return super().diff_exports()

    def archive_exports(self, exported_files: Files) -> Tuple[Files, Files]:
        """
        Handle actual archiving of files to the local git repo.

        Parameters
        ----------
        exported_files: Files
            List of files to be archived. Usually new and changed files.

        Returns
        -------
        (successes, fails): Tuple[Files, Files]
            successes: List of successfully archived files
            fails: List of unsuccessfully archived files
        """
        archived_files = []
        archive_success = []
        archive_fail = []

        with self.archiving_branch():
            # Abs paths of all modified files to check if we will override uncommitted changes
            working_tree_dir = self.repo.working_tree_dir
            dirty_files = [join(working_tree_dir, f)
                           for f in self.repo.untracked_files]
            dirty_files += [join(working_tree_dir, d.a_path)
                            for d in self.repo.index.diff(None)]

            for exported_file in exported_files:
                archive_file = abspath(
                    join(self.cache_dir, basename(exported_file)))

                # Archive and explicitly stage new export, depending if override
                if self.override_dirty or archive_file not in dirty_files:
                    try:
                        # Archive
                        shutil.copyfile(exported_file, archive_file)

                        archived_files.append(archive_file)
                        archive_success.append(exported_file)

                    except (FileNotFoundError, S3UploadFailedError) as ex:
                        print(ex)
                        archive_fail.append(exported_file)

                # Otherwise ignore the archiving for this file
                else:
                    archive_fail.append(exported_file)

            # Stage
            self.repo.index.add(archived_files)

            # Commit staged files
            if len(exported_files) > 0:

                # Support partial success and at least one archive succeeded
                partial_success = self.commit_partial_success and len(
                    archive_success) > 0

                if len(archive_success) == len(exported_files) or partial_success:
                    self.repo.index.commit(message=self.commit_message)

        self._exports_archived = True

        return archive_success, archive_fail

class FilesystemArchiveDiffer(ArchiveDiffer):
    """Filesystem-based backend for archiving.

    This backend is only intended for use to reconstruct historical issues whose
    versioning history has already been tracked elsewhere. No versioning is
    performed by this backend and the cache directory is modified in-place
    without backups. Do not use it for new issues.
    """

    def archive_exports(self, exported_files):
        """Handle file archiving with a no-op.

        FilesystemArchiveDiffer does not track versioning information, so this
        just does enough to convince the caller that it's okay to proceed with
        the next step.

        Parameters
        ----------
        exported_files: Files
            List of files to be archived. Usually new and changed files.

        Returns
        -------
        (successes, fails): Tuple[Files, Files]
            successes: All files from input
            fails: Empty list
        """
        self._exports_archived = True
        return exported_files, []

    def update_cache(self):
        """Handle cache updates with a no-op.

        FilesystemArchiveDiffer does not track versioning information, so this
        just does enough to convince the caller that it's okay to proceed with
        the next step.
        """
        self._cache_updated = True

if __name__ == "__main__":
    _params = read_params()

    # Autodetect whether parameters have been factored hierarchically or not
    # See https://github.com/cmu-delphi/covidcast-indicators/issues/847
    # Once all indicators have their parameters factored in to "common", "indicator", "validation",
    # and "archive", this code will be obsolete.
    #
    # We assume that by virtue of invoking this module from the command line that the user intends
    # to run validation.  Thus if the "archive" sub-object is not found, we interpret that to mean
    # the parameters have not be hierarchically refactored.
    if "archive" not in _params:
        _params = {"archive": _params, "common": _params}

    logger = get_structured_logger(
        __name__, filename=_params["common"].get("log_filename"),
        log_exceptions=_params["common"].get("log_exceptions", True))
    start_time = time.time()

    archiver_from_params(_params).run()

    elapsed_time_in_seconds = round(time.time() - start_time, 2)
    logger.info("Completed archive run.",
                elapsed_time_in_seconds=elapsed_time_in_seconds)<|MERGE_RESOLUTION|>--- conflicted
+++ resolved
@@ -261,11 +261,7 @@
             if not deleted_df.empty:
                 empty_df = deleted_df[0:0]
                 new_deleted_filename = join(self.export_dir, basename(deleted_file))
-<<<<<<< HEAD
-                empty_df.to_csv(new_deleted_filename)
-=======
                 empty_df.to_csv(new_deleted_filename, index=False)
->>>>>>> de3abd66
 
         return deleted_files, common_diffs, new_files
 
