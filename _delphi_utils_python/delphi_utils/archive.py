--- conflicted
+++ resolved
@@ -77,11 +77,7 @@
     """
     export_csv_dtypes = {
         "geo_id": str, "val": float, "se": float, "sample_size": float,
-<<<<<<< HEAD
-        "missing_val": int, "missing_se":int, "missing_sample_size": int
-=======
         "missing_val": int, "missing_se": int, "missing_sample_size": int
->>>>>>> 3db576fa
     }
 
     before_df = pd.read_csv(before_csv, dtype=export_csv_dtypes)
