--- conflicted
+++ resolved
@@ -13,12 +13,8 @@
 import pytest
 
 from delphi_utils.archive import ArchiveDiffer, GitArchiveDiffer, S3ArchiveDiffer,\
-<<<<<<< HEAD
     archiver_from_params
 from delphi_utils import Nans
-=======
-    archiver_from_params, Nans
->>>>>>> de3abd66
 
 CSV_DTYPES = {
     "geo_id": str, "val": float, "se": float, "sample_size": float,
@@ -138,8 +134,6 @@
             "missing_se": [Nans.DELETED] + [Nans.NOT_MISSING] * 2,
             "missing_sample_size": [Nans.DELETED] + [Nans.NOT_MISSING] * 2,
             })
-<<<<<<< HEAD
-=======
 
         csv2_deleted = pd.DataFrame(
             np.empty(0, dtype=[
@@ -153,7 +147,6 @@
                 ]),
             index=[]
             )
->>>>>>> de3abd66
 
         arch_diff = ArchiveDiffer(cache_dir, export_dir)
 
@@ -184,14 +177,10 @@
 
         # Check filesystem for actual files
         assert set(listdir(export_dir)) == {
-<<<<<<< HEAD
-            "csv0.csv", "csv1.csv", "csv1.csv.diff", "csv3.csv", "csv4.csv", "csv4.csv.diff"}
-=======
             "csv0.csv", "csv1.csv", "csv1.csv.diff",
             "csv3.csv", "csv4.csv", "csv4.csv.diff",
             "csv2.csv"
         }
->>>>>>> de3abd66
         assert_frame_equal(
             pd.read_csv(join(export_dir, "csv1.csv.diff"), dtype=CSV_DTYPES),
             csv1_diff)
@@ -208,16 +197,11 @@
 
         arch_diff.filter_exports(common_diffs)
 
-<<<<<<< HEAD
-        # Check exports directory just has incremental changes
-        assert set(listdir(export_dir)) == {"csv1.csv", "csv3.csv", "csv4.csv"}
-=======
         # Check exports directory just has incremental and deleted changes
         assert set(listdir(export_dir)) == {"csv1.csv", "csv2.csv", "csv3.csv", "csv4.csv"}
         assert_frame_equal(
             pd.read_csv(join(export_dir, "csv2.csv"), dtype=CSV_DTYPES),
             csv2_deleted)
->>>>>>> de3abd66
         assert_frame_equal(
             pd.read_csv(join(export_dir, "csv1.csv"), dtype=CSV_DTYPES),
             csv1_diff)
@@ -344,11 +328,7 @@
             assert_frame_equal(pd.read_csv(body, dtype=CSV_DTYPES), df)
 
         # Check exports directory just has incremental changes
-<<<<<<< HEAD
-        assert set(listdir(export_dir)) == {"csv1.csv", "csv3.csv", "csv4.csv"}
-=======
         assert set(listdir(export_dir)) == {"csv1.csv", "csv2.csv", "csv3.csv", "csv4.csv"}
->>>>>>> de3abd66
         csv1_diff = pd.DataFrame({
             "geo_id": ["3", "2", "4"],
             "val": [np.nan, 2.1, 4.0],
@@ -576,11 +556,7 @@
         original_branch.checkout()
 
         # Check exports directory just has incremental changes
-<<<<<<< HEAD
-        assert set(listdir(export_dir)) == {"csv1.csv", "csv3.csv", "csv4.csv"}
-=======
         assert set(listdir(export_dir)) == {"csv1.csv", "csv2.csv", "csv3.csv", "csv4.csv"}
->>>>>>> de3abd66
         csv1_diff = pd.DataFrame({
             "geo_id": ["3", "2", "4"],
             "val": [np.nan, 2.1, 4.0],
