
from io import StringIO, BytesIO
from os import listdir, mkdir
from os.path import join

from boto3 import Session
from git import Repo, exc
import mock
from moto import mock_s3
import numpy as np
import pandas as pd
from pandas.testing import assert_frame_equal
import pytest

from delphi_utils.archive import ArchiveDiffer, GitArchiveDiffer, S3ArchiveDiffer,\
    archiver_from_params, Nans

CSV_DTYPES = {
    "geo_id": str, "val": float, "se": float, "sample_size": float,
    "missing_val": int, "missing_se":int, "missing_sample_size": int
    }

CSVS_BEFORE = {
    # Common
    "csv0": pd.DataFrame({
        "geo_id": ["1", "2", "3"],
        "val": [1.000000001, 2.00000002, 3.00000003],
        "se": [0.1, 0.2, 0.3],
        "sample_size": [10.0, 20.0, 30.0],
        "missing_val": [Nans.NOT_MISSING] * 3,
        "missing_se": [Nans.NOT_MISSING] * 3,
        "missing_sample_size": [Nans.NOT_MISSING] * 3,
        }),

    "csv1": pd.DataFrame({
        "geo_id": ["1", "2", "3"],
        "val": [1.0, 2.0, 3.0],
        "se": [np.nan, 0.20000002, 0.30000003],
        "sample_size": [10.0, 20.0, 30.0],
        "missing_val": [Nans.NOT_MISSING] * 3,
        "missing_se": [Nans.NOT_MISSING] * 3,
        "missing_sample_size": [Nans.NOT_MISSING] * 3,
        }),

    # Deleted
    "csv2": pd.DataFrame({
        "geo_id": ["1"],
        "val": [1.0],
        "se": [0.1],
        "sample_size": [10.0],
        "missing_val": [Nans.NOT_MISSING],
        "missing_se": [Nans.NOT_MISSING],
        "missing_sample_size": [Nans.NOT_MISSING],
        }),
<<<<<<< HEAD
=======

    # Common, but updated with missing columns
    "csv4": pd.DataFrame({
        "geo_id": ["1"],
        "val": [1.0],
        "se": [0.1],
        "sample_size": [10.0]
        }),
>>>>>>> 1f47dae4
}

CSVS_AFTER = {
    # Common
    "csv0": pd.DataFrame({
        "geo_id": ["1", "2", "3"],
        "val": [1.0, 2.0, 3.0],
        "se": [0.10000001, 0.20000002, 0.30000003],
        "sample_size": [10.0, 20.0, 30.0],
        "missing_val": [Nans.NOT_MISSING] * 3,
        "missing_se": [Nans.NOT_MISSING] * 3,
        "missing_sample_size": [Nans.NOT_MISSING] * 3,
        }),

    "csv1": pd.DataFrame({
        "geo_id": ["1", "2", "4"],
        "val": [1.0, 2.1, 4.0],
        "se": [np.nan, 0.21, np.nan],
        "sample_size": [10.0, 21.0, 40.0],
        "missing_val": [Nans.NOT_MISSING] * 3,
        "missing_se": [Nans.NOT_MISSING] * 3,
        "missing_sample_size": [Nans.NOT_MISSING] * 3,
        }),

    # Added
    "csv3": pd.DataFrame({
        "geo_id": ["2"],
        "val": [2.0000002],
        "se": [0.2],
        "sample_size": [20.0],
        "missing_val": [Nans.NOT_MISSING],
        "missing_se": [Nans.NOT_MISSING],
        "missing_sample_size": [Nans.NOT_MISSING],
        }),
<<<<<<< HEAD
=======

    # Common, but updated with missing columns
    "csv4": pd.DataFrame({
        "geo_id": ["1"],
        "val": [1.0],
        "se": [0.1],
        "sample_size": [10.0],
        "missing_val": [Nans.NOT_MISSING],
        "missing_se": [Nans.NOT_MISSING],
        "missing_sample_size": [Nans.NOT_MISSING],
        }),
>>>>>>> 1f47dae4
}

class TestArchiveDiffer:

    def test_stubs(self):
        arch_diff = ArchiveDiffer("cache", "export")

        with pytest.raises(NotImplementedError):
            arch_diff.update_cache()

        with pytest.raises(NotImplementedError):
            arch_diff.archive_exports(None)

    def test_diff_and_filter_exports(self, tmp_path):
        cache_dir = join(str(tmp_path), "cache")
        export_dir = join(str(tmp_path), "export")
        mkdir(cache_dir)
        mkdir(export_dir)

        csv1_diff = pd.DataFrame({
            "geo_id": ["3", "2", "4"],
            "val": [np.nan, 2.1, 4.0],
            "se": [np.nan, 0.21, np.nan],
            "sample_size": [np.nan, 21.0, 40.0],
            "missing_val": [Nans.DELETED] + [Nans.NOT_MISSING] * 2,
            "missing_se": [Nans.DELETED] + [Nans.NOT_MISSING] * 2,
            "missing_sample_size": [Nans.DELETED] + [Nans.NOT_MISSING] * 2,
            })

        arch_diff = ArchiveDiffer(cache_dir, export_dir)

        # Test diff_exports
        # =================

        # Should fail as cache was not updated yet
        with pytest.raises(AssertionError):
            arch_diff.diff_exports()

        # Simulate cache updated, and signal ran finish
        for csv_name, df in CSVS_BEFORE.items():
            df.to_csv(join(cache_dir, f"{csv_name}.csv"), index=False)
        for csv_name, df in CSVS_AFTER.items():
            df.to_csv(join(export_dir, f"{csv_name}.csv"), index=False)
        arch_diff._cache_updated = True

        deleted_files, common_diffs, new_files = arch_diff.diff_exports()

        # Check return values
        assert set(deleted_files) == {join(cache_dir, "csv2.csv")}
        assert set(common_diffs.keys()) == {
            join(export_dir, f) for f in ["csv0.csv", "csv1.csv", "csv4.csv"]}
        assert set(new_files) == {join(export_dir, "csv3.csv")}
        assert common_diffs[join(export_dir, "csv0.csv")] is None
        assert common_diffs[join(export_dir, "csv1.csv")] == join(
            export_dir, "csv1.csv.diff")

        # Check filesystem for actual files
        assert set(listdir(export_dir)) == {
            "csv0.csv", "csv1.csv", "csv1.csv.diff", "csv3.csv", "csv4.csv", "csv4.csv.diff"}
        assert_frame_equal(
            pd.read_csv(join(export_dir, "csv1.csv.diff"), dtype=CSV_DTYPES),
            csv1_diff)

        # Test filter_exports
        # ===================

        # Should fail as archive_exports not called yet
        with pytest.raises(AssertionError):
            arch_diff.filter_exports(common_diffs)

        # Simulate archive
        arch_diff._exports_archived = True

        arch_diff.filter_exports(common_diffs)

        # Check exports directory just has incremental changes
        assert set(listdir(export_dir)) == {"csv1.csv", "csv3.csv", "csv4.csv"}
        assert_frame_equal(
            pd.read_csv(join(export_dir, "csv1.csv"), dtype=CSV_DTYPES),
            csv1_diff)


AWS_CREDENTIALS = {
    "aws_access_key_id": "FAKE_TEST_ACCESS_KEY_ID",
    "aws_secret_access_key": "FAKE_TEST_SECRET_ACCESS_KEY",
}


@pytest.fixture(scope="function")
def s3_client():
    with mock_s3():
        yield Session(**AWS_CREDENTIALS).client("s3")


class TestS3ArchiveDiffer:
    bucket_name = "test-bucket"
    indicator_prefix = "test"

    @mock_s3
    def test_update_cache(self, tmp_path, s3_client):
        cache_dir = join(str(tmp_path), "cache")
        export_dir = join(str(tmp_path), "export")
        mkdir(cache_dir)
        mkdir(export_dir)

        csv1 = CSVS_BEFORE["csv1"]
        csv2 = CSVS_AFTER["csv1"]
        csv1_buf = StringIO()
        csv2_buf = StringIO()
        csv1.to_csv(csv1_buf, index=False)
        csv2.to_csv(csv2_buf, index=False)

        # Set up bucket with both objects
        s3_client.create_bucket(Bucket=self.bucket_name)
        s3_client.put_object(
            Bucket=self.bucket_name,
            Key=f"{self.indicator_prefix}/csv1.csv",
            Body=BytesIO(csv1_buf.getvalue().encode()))
        s3_client.put_object(
            Bucket=self.bucket_name,
            Key=f"{self.indicator_prefix}/csv2.csv",
            Body=BytesIO(csv2_buf.getvalue().encode()))

        # Save only csv1 into cache folder
        csv1.to_csv(join(cache_dir, "csv1.csv"), index=False)
        assert set(listdir(cache_dir)) == {"csv1.csv"}

        arch_diff = S3ArchiveDiffer(
            cache_dir, export_dir,
            self.bucket_name, self.indicator_prefix,
            AWS_CREDENTIALS)

        # Should download csv2 into cache folder
        arch_diff.update_cache()
        assert set(listdir(cache_dir)) == {"csv1.csv", "csv2.csv"}

    @mock_s3
    def test_archive_exports(self, tmp_path, s3_client):
        cache_dir = join(str(tmp_path), "cache")
        export_dir = join(str(tmp_path), "export")
        mkdir(cache_dir)
        mkdir(export_dir)

        csv1 = CSVS_BEFORE["csv1"]
        csv1.to_csv(join(export_dir, "csv1.csv"), index=False)

        s3_client.create_bucket(Bucket=self.bucket_name)

        arch_diff = S3ArchiveDiffer(
            cache_dir, export_dir,
            self.bucket_name, self.indicator_prefix,
            AWS_CREDENTIALS)

        successes, fails = arch_diff.archive_exports([
            join(export_dir, "csv1.csv"),
            join(export_dir, "not_a_csv.csv"),
        ])

        assert set(successes) == {join(export_dir, "csv1.csv")}
        assert set(fails) == {join(export_dir, "not_a_csv.csv")}

        body = s3_client.get_object(
            Bucket=self.bucket_name,
            Key=f"{self.indicator_prefix}/csv1.csv")["Body"]

        assert_frame_equal(pd.read_csv(body, dtype=CSV_DTYPES), csv1)

    @mock_s3
    def test_run(self, tmp_path, s3_client):
        cache_dir = join(str(tmp_path), "cache")
        export_dir = join(str(tmp_path), "export")
        mkdir(cache_dir)
        mkdir(export_dir)

        # Set up current buckets to be `CSVS_BEFORE`.
        s3_client.create_bucket(Bucket=self.bucket_name)
        for csv_name, df in CSVS_BEFORE.items():
            csv_buf = StringIO()
            df.to_csv(csv_buf, index=False)
            s3_client.put_object(
                Bucket=self.bucket_name,
                Key=f"{self.indicator_prefix}/{csv_name}.csv",
                Body=BytesIO(csv_buf.getvalue().encode()))

        # Set up the exported files to be `CSVS_AFTER`.
        for csv_name, df in CSVS_AFTER.items():
            df.to_csv(join(export_dir, f"{csv_name}.csv"), index=False)

        # Create and run differ.
        arch_diff = S3ArchiveDiffer(
            cache_dir, export_dir,
            self.bucket_name, self.indicator_prefix,
            AWS_CREDENTIALS)
        arch_diff.run()

        # Check that the buckets now contain the exported files.
        for csv_name, df in CSVS_AFTER.items():
            body = s3_client.get_object(
                Bucket=self.bucket_name,
                Key=f"{self.indicator_prefix}/{csv_name}.csv")["Body"]
            assert_frame_equal(pd.read_csv(body, dtype=CSV_DTYPES), df)

        # Check exports directory just has incremental changes
        assert set(listdir(export_dir)) == {"csv1.csv", "csv3.csv", "csv4.csv"}
        csv1_diff = pd.DataFrame({
            "geo_id": ["3", "2", "4"],
            "val": [np.nan, 2.1, 4.0],
            "se": [np.nan, 0.21, np.nan],
            "sample_size": [np.nan, 21.0, 40.0],
            "missing_val": [Nans.DELETED] + [Nans.NOT_MISSING] * 2,
            "missing_se": [Nans.DELETED] + [Nans.NOT_MISSING] * 2,
            "missing_sample_size": [Nans.DELETED] + [Nans.NOT_MISSING] * 2,
            })
        assert_frame_equal(
            pd.read_csv(join(export_dir, "csv1.csv"), dtype=CSV_DTYPES),
            csv1_diff)


class TestGitArchiveDiffer:

    def test_init_args(self, tmp_path):
        cache_dir = str(tmp_path / "cache")
        export_dir = str(tmp_path / "export")
        mkdir(cache_dir)
        mkdir(export_dir)

        with pytest.raises(AssertionError):
            GitArchiveDiffer(cache_dir, export_dir,
                             override_dirty=False, commit_partial_success=True)

        with pytest.raises(exc.InvalidGitRepositoryError):
            GitArchiveDiffer(cache_dir, export_dir)

        repo = Repo.init(cache_dir)
        assert not repo.is_dirty(untracked_files=True)

        arch_diff = GitArchiveDiffer(cache_dir, export_dir)
        assert arch_diff.branch == arch_diff.repo.active_branch

    def test_update_cache(self, tmp_path):
        cache_dir = str(tmp_path / "cache")
        export_dir = str(tmp_path / "export")
        mkdir(cache_dir)
        mkdir(export_dir)

        Repo.init(cache_dir)

        # Make repo dirty
        with open(join(cache_dir, "test.txt"), "w") as f:
            f.write("123")

        arch_diff1 = GitArchiveDiffer(
            cache_dir, export_dir, override_dirty=False)
        with pytest.raises(AssertionError):
            arch_diff1.update_cache()

        arch_diff2 = GitArchiveDiffer(
            cache_dir, export_dir, override_dirty=True)
        arch_diff2.update_cache()
        assert arch_diff2._cache_updated

    def test_diff_exports(self, tmp_path):
        cache_dir = str(tmp_path / "cache")
        export_dir = str(tmp_path / "export")
        mkdir(cache_dir)
        mkdir(export_dir)

        branch_name = "test-branch"

        repo = Repo.init(cache_dir)
        repo.index.commit(message="Initial commit")
        orig_branch = repo.active_branch
        assert branch_name not in repo.heads

        orig_files = {".git"}

        arch_diff = GitArchiveDiffer(
            cache_dir, export_dir,
            branch_name=branch_name)
        arch_diff.update_cache()

        # Should have no differences, but branch should be created
        deleted_files, common_diffs, new_files = arch_diff.diff_exports()

        assert branch_name in repo.heads
        assert set(listdir(cache_dir)) == orig_files
        assert set(deleted_files) == set()
        assert set(common_diffs.keys()) == set()
        assert set(new_files) == set()

        csv1 = pd.DataFrame({
            "geo_id": ["1", "2", "3"],
            "val": [1.0, 2.0, 3.0],
            "se": [0.1, 0.2, 0.3],
            "sample_size": [10.0, 20.0, 30.0],
            "missing_val": [Nans.NOT_MISSING] * 3,
            "missing_se": [Nans.NOT_MISSING] * 3,
            "missing_sample_size": [Nans.NOT_MISSING] * 3,
            })

        # Write exact same CSV into cache and export, so no diffs expected
        csv1.to_csv(join(cache_dir, "csv1.csv"), index=False)
        csv1.to_csv(join(export_dir, "csv1.csv"), index=False)

        # Store the csv in custom branch
        arch_diff.get_branch(branch_name).checkout()
        repo.index.add([join(cache_dir, "csv1.csv")])
        repo.index.commit(message="Test commit")
        orig_branch.checkout()

        assert repo.active_branch == orig_branch

        deleted_files, common_diffs, new_files = arch_diff.diff_exports()

        # We will be back in original branch, so cache should not have csv1.csv
        assert set(listdir(cache_dir)) == orig_files
        assert set(deleted_files) == set()
        assert set(common_diffs.keys()) == {join(export_dir, "csv1.csv")}
        assert common_diffs[join(export_dir, "csv1.csv")] is None
        assert set(new_files) == set()

    def test_archive_exports(self, tmp_path):
        cache_dir = str(tmp_path / "cache")
        export_dir = str(tmp_path / "export")
        mkdir(cache_dir)
        mkdir(export_dir)

        repo = Repo.init(cache_dir)
        repo.index.commit(message="Initial commit")
        orig_commit = repo.active_branch.commit

        csv1 = pd.DataFrame({
            "geo_id": ["1", "2", "3"],
            "val": [1.0, 2.0, 3.0],
            "se": [0.1, 0.2, 0.3],
            "sample_size": [10.0, 20.0, 30.0],
            "missing_val": [Nans.NOT_MISSING] * 3,
            "missing_se": [Nans.NOT_MISSING] * 3,
            "missing_sample_size": [Nans.NOT_MISSING] * 3,
            })

        # csv1.csv is now a dirty edit in the repo, and to be exported too
        csv1.to_csv(join(cache_dir, "csv1.csv"), index=False)
        csv1.to_csv(join(export_dir, "csv1.csv"), index=False)

        # Try to archive csv1.csv and non-existant csv2.csv
        exported_files = [join(export_dir, "csv1.csv"),
                          join(export_dir, "csv2.csv")]

        # All should fail, cannot override dirty and file not found
        arch_diff1 = GitArchiveDiffer(
            cache_dir, export_dir,
            override_dirty=False,
            commit_partial_success=False)

        succs, fails = arch_diff1.archive_exports(exported_files)
        assert set(succs) == set()
        assert set(fails) == set(exported_files)

        # Only csv1.csv should succeed, but no commit should be made
        arch_diff2 = GitArchiveDiffer(
            cache_dir, export_dir,
            override_dirty=True,
            commit_partial_success=False)

        succs, fails = arch_diff2.archive_exports(exported_files)
        assert set(succs) == {join(export_dir, "csv1.csv")}
        assert set(fails) == {join(export_dir, "csv2.csv")}
        assert repo.active_branch.commit == orig_commit

        # Only csv1.csv should succeed, and a commit should be made
        arch_diff3 = GitArchiveDiffer(
            cache_dir, export_dir,
            override_dirty=True,
            commit_partial_success=True)

        succs, fails = arch_diff3.archive_exports(exported_files)
        assert set(succs) == {join(export_dir, "csv1.csv")}
        assert set(fails) == {join(export_dir, "csv2.csv")}
        assert repo.active_branch.set_commit("HEAD~1").commit == orig_commit

    def test_run(self, tmp_path):
        cache_dir = str(tmp_path / "cache")
        export_dir = str(tmp_path / "export")
        mkdir(cache_dir)
        mkdir(export_dir)

        branch_name = "test-branch"

        repo = Repo.init(cache_dir)
        repo.index.commit(message="Initial commit")
        original_branch = repo.active_branch

        # Set up the current cache to contain `CSVS_BEFORE`.
        for csv_name, df in CSVS_BEFORE.items():
            df.to_csv(join(cache_dir, f"{csv_name}.csv"), index=False)

        # Set up the current cache to contain `CSVS_AFTER`.
        for csv_name, df in CSVS_AFTER.items():
            df.to_csv(join(export_dir, f"{csv_name}.csv"), index=False)

        # Create and run differ.
        arch_diff = GitArchiveDiffer(
            cache_dir, export_dir,
            branch_name=branch_name, override_dirty=True)
        arch_diff.run()

        # Check that the archive branch contains `CSVS_AFTER`.
        arch_diff.get_branch(branch_name).checkout()
        for csv_name, df in CSVS_AFTER.items():
            assert_frame_equal(
                pd.read_csv(
                    join(cache_dir, f"{csv_name}.csv"), dtype=CSV_DTYPES), df)
        original_branch.checkout()

        # Check exports directory just has incremental changes
        assert set(listdir(export_dir)) == {"csv1.csv", "csv3.csv", "csv4.csv"}
        csv1_diff = pd.DataFrame({
            "geo_id": ["3", "2", "4"],
            "val": [np.nan, 2.1, 4.0],
            "se": [np.nan, 0.21, np.nan],
            "sample_size": [np.nan, 21.0, 40.0],
            "missing_val": [Nans.DELETED] + [Nans.NOT_MISSING] * 2,
            "missing_se": [Nans.DELETED] + [Nans.NOT_MISSING] * 2,
            "missing_sample_size": [Nans.DELETED] + [Nans.NOT_MISSING] * 2,
            })
        assert_frame_equal(
            pd.read_csv(join(export_dir, "csv1.csv"), dtype=CSV_DTYPES),
            csv1_diff)


class TestFromParams:
    """Tests for creating archive differs from params."""

    def test_null_creation(self):
        """Test that a None object is created with no "archive" params."""
        assert archiver_from_params({"common": {}}) is None

    @mock.patch("delphi_utils.archive.GitArchiveDiffer")
    def test_get_git_archiver(self, mock_archiver):
        """Test that GitArchiveDiffer is created successfully."""
        params = {
            "common": {
                "export_dir": "dir"
            },
            "archive": {
                "cache_dir": "cache",
                "branch_name": "branch",
                "override_dirty": True,
                "commit_partial_success": True,
                "commit_message": "msg"
            }
        }

        archiver_from_params(params)
        mock_archiver.assert_called_once_with(
            export_dir="dir",
            cache_dir="cache",
            branch_name="branch",
            override_dirty=True,
            commit_partial_success=True,
            commit_message="msg"
        )

    @mock.patch("delphi_utils.archive.GitArchiveDiffer")
    def test_get_git_archiver_with_defaults(self, mock_archiver):
        """Test that GitArchiveDiffer is created successfully without optional arguments."""
        params = {
            "common": {
                "export_dir": "dir"
            },
            "archive": {
                "cache_dir": "cache",
                "branch_name": "branch",
                "commit_message": "msg"
            }
        }

        archiver_from_params(params)
        mock_archiver.assert_called_once_with(
            export_dir="dir",
            cache_dir="cache",
            branch_name="branch",
            commit_message="msg"
        )
    @mock.patch("delphi_utils.archive.S3ArchiveDiffer")
    def test_get_s3_archiver(self, mock_archiver):
        """Test that S3ArchiveDiffer is created successfully."""
        params = {
            "common": {
                "export_dir": "dir"
            },
            "archive": {
                "cache_dir": "cache",
                "bucket_name": "bucket",
                "indicator_prefix": "ind",
                "aws_credentials": {"pass": "word"}
            }
        }

        archiver_from_params(params)
        mock_archiver.assert_called_once_with(
            export_dir="dir",
            cache_dir="cache",
            bucket_name="bucket",
            indicator_prefix="ind",
            aws_credentials={"pass": "word"}
        )

    def test_get_s3_archiver_without_required(self):
        """Test that S3ArchiveDiffer is not created without required arguments."""
        params = {
            "common": {
                "export_dir": "dir"
            },
            "archive": {
                "cache_dir": "cache",
                "bucket_name": "bucket"
            }
        }

        with pytest.raises(AssertionError,
                           match="Missing indicator_prefix in params"):
            archiver_from_params(params)

        params["archive"]["indicator_prefix"] = "prefix"
        with pytest.raises(AssertionError,
                           match="Missing aws_credentials in params"):
            archiver_from_params(params)

    @mock.patch("delphi_utils.archive.FilesystemArchiveDiffer")
    def test_get_filesystem_archiver(self, mock_archiver):
        """Test that FilesystemArchiveDiffer is created successfully."""
        params = {
            "common": {
                "export_dir": "dir"
            },
            "archive": {
                "cache_dir": "cache"
            }
        }

        archiver_from_params(params)
        mock_archiver.assert_called_once_with(
            export_dir="dir",
            cache_dir="cache"
        )

    def test_get_filesystem_archiver_with_extra_params(self):
        """Test that FilesystemArchiveDiffer is not created with extra parameters."""
        params = {
            "common": {
                "export_dir": "dir"
            },
            "archive": {
                "cache_dir": "cache",
                "indicator_prefix": "prefix"
            }
        }

        with pytest.raises(AssertionError,
                           match="If you intended to run"):
            archiver_from_params(params)

        del params["archive"]["cache_dir"]
        del params["archive"]["indicator_prefix"]
        with pytest.raises(AssertionError,
                           match="If you intended to run"):
            archiver_from_params(params)<|MERGE_RESOLUTION|>--- conflicted
+++ resolved
@@ -52,8 +52,6 @@
         "missing_se": [Nans.NOT_MISSING],
         "missing_sample_size": [Nans.NOT_MISSING],
         }),
-<<<<<<< HEAD
-=======
 
     # Common, but updated with missing columns
     "csv4": pd.DataFrame({
@@ -62,7 +60,6 @@
         "se": [0.1],
         "sample_size": [10.0]
         }),
->>>>>>> 1f47dae4
 }
 
 CSVS_AFTER = {
@@ -97,8 +94,6 @@
         "missing_se": [Nans.NOT_MISSING],
         "missing_sample_size": [Nans.NOT_MISSING],
         }),
-<<<<<<< HEAD
-=======
 
     # Common, but updated with missing columns
     "csv4": pd.DataFrame({
@@ -110,7 +105,6 @@
         "missing_se": [Nans.NOT_MISSING],
         "missing_sample_size": [Nans.NOT_MISSING],
         }),
->>>>>>> 1f47dae4
 }
 
 class TestArchiveDiffer:
