--- conflicted
+++ resolved
@@ -145,8 +145,6 @@
             "missing_se": [Nans.DELETED] + [Nans.NOT_MISSING] * 2,
             "missing_sample_size": [Nans.DELETED] + [Nans.NOT_MISSING] * 2,
             })
-<<<<<<< HEAD
-=======
 
         csv2_deleted = pd.DataFrame(
             np.empty(0, dtype=[
@@ -160,7 +158,6 @@
                 ]),
             index=[]
             )
->>>>>>> de3abd66
 
         arch_diff = ArchiveDiffer(cache_dir, export_dir)
 
@@ -213,12 +210,9 @@
 
         # Check exports directory just has incremental and deleted changes
         assert set(listdir(export_dir)) == {"csv1.csv", "csv2.csv", "csv3.csv", "csv4.csv"}
-<<<<<<< HEAD
-=======
         assert_frame_equal(
             pd.read_csv(join(export_dir, "csv2.csv"), dtype=CSV_DTYPES),
             csv2_deleted)
->>>>>>> de3abd66
         assert_frame_equal(
             pd.read_csv(join(export_dir, "csv1.csv"), dtype=CSV_DTYPES),
             csv1_diff)
