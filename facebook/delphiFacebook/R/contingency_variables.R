--- conflicted
+++ resolved
@@ -177,11 +177,10 @@
   
   map_new_old_names <- map_new_old_names[!(names(map_new_old_names) %in% names(df))]
   
-<<<<<<< HEAD
   msg_plain(paste0("Renaming columns..."))
   df <- rename(df, map_new_old_names[map_new_old_names %in% names(df)])
   msg_plain(paste0("Finished renaming columns"))
-=======
+
   # Make derivative columns.	
   if ("mc_occupational_group" %in% names(df)) {	
     df$b_work_in_healthcare <- (	
@@ -231,7 +230,6 @@
     df$b_hesitant_trust_politicians <- NA_real_
   }
   
->>>>>>> bc052231
   return(df)
 }
 
