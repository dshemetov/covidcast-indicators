--- conflicted
+++ resolved
@@ -441,12 +441,8 @@
     df[[col_var]] <- recode(df[[col_var]], !!!map_old_new, .default=default)
   } else if (response_type == "ms") {
     split_col <- split_options(df[[col_var]])
-<<<<<<< HEAD
-    map_fn <- ifelse( is.null(getOption("mc.cores")) , mapply, mcmapply)
-=======
     
     map_fn <- if (is.null(getOption("mc.cores"))) { mapply } else { mcmapply }
->>>>>>> e5c80f1e
     df[[col_var]] <- map_fn(split_col, FUN=function(row) {
       if ( length(row) == 1 && all(is.na(row)) ) {
         NA
