## Functions for performing the aggregations in an efficient way.

#' Produce all desired aggregations.
#'
#' Writes the outputs directly to CSVs in the directory specified by `params`.
#' Produces output using all available data between `params$start_date` and
#' `params$end_date`, inclusive.
#'
#' @param df Data frame of individual response data.
#' @param aggregations Data frame with columns `name`, `var_weight`, `metric`,
#'   `group_by`, `compute_fn`, `post_fn`. Each row represents one aggregate
#'   to report. `name` is the aggregate's base column name; `var_weight` is the
#'   column to use for its weights; `metric` is the column of `df` containing the
#'   response value. `group_by` is a list of variables used to perform the
#'   aggregations over. `compute_fn` is the function that computes
#'   the aggregate response given many rows of data. `post_fn` is applied to the
#'   aggregate data after megacounty aggregation, and can perform any final
#'   calculations necessary.
#' @param cw_list Named list of geographic crosswalks, each of which maps a zip5
#'   to a geographic level such as county or state. Aggregates will be produced
#'   for each geographic level.
#' @param params Named list of configuration parameters.
#'
#' @return none
#'
#' @import data.table
#' @importFrom dplyr full_join %>% select all_of
#' @importFrom purrr reduce
#'
#' @export
produce_aggregates <- function(df, aggregations, cw_list, params) {
  msg_plain("Producing contingency aggregates...")
  ## For the date range lookups we do on df, use a data.table key. This puts the
  ## table in sorted order so data.table can use a binary search to find
  ## matching dates, rather than a linear scan, and is important for very large
  ## input files.
  df <- as.data.table(df)
  setkeyv(df, "start_dt")

  # Keep only obs in desired date range.
  df <- df[start_dt >= params$start_time & start_dt <= params$end_time]

  output <- post_process_aggs(df, aggregations, cw_list)
  df <- output[[1]]
  aggregations <- output[[2]]

  ## Keep only columns used in indicators, plus supporting columns.
  group_vars <- unique( unlist(aggregations$group_by) )
  df <- select(df,
               all_of(unique(aggregations$metric)),
               all_of(unique(aggregations$var_weight)),
               all_of( group_vars[group_vars != "geo_id"] ),
               zip5,
               start_dt)

  agg_groups <- unique(aggregations[c("group_by", "geo_level")])

  # For each unique combination of group_vars and geo level, run aggregation process once
  # and calculate all desired aggregations on the grouping. Rename columns. Save
  # to individual files
  for (group_ind in seq_along(agg_groups$group_by)) {

    agg_group <- agg_groups$group_by[group_ind][[1]]
    geo_level <- agg_groups$geo_level[group_ind]
    geo_crosswalk <- cw_list[[geo_level]]

    # Subset aggregations to keep only those grouping by the current agg_group
    # and with the current geo_level. `setequal` ignores differences in
    # ordering and only looks at unique elements.
    these_aggs <- aggregations[mapply(aggregations$group_by,
                                      FUN=function(x) {setequal(x, agg_group)
                                      }) & aggregations$geo_level == geo_level, ]

    dfs_out <- summarize_aggs(df, geo_crosswalk, these_aggs, geo_level, params)

    ## To display other response columns ("val", "sample_size", "se",
    ## "effective_sample_size", "represented"), add here.
    keep_vars <- c("val", "se", "sample_size", "represented")

    for (agg_id in names(dfs_out)) {
      agg_metric <- aggregations$name[aggregations$id == agg_id]
      map_old_new_names <- keep_vars
      names(map_old_new_names) <- paste(keep_vars, agg_metric, sep="_")

      dfs_out[[agg_id]] <- rename(
        dfs_out[[agg_id]][, c(agg_group, keep_vars)], all_of(map_old_new_names))
    }

    if ( length(dfs_out) != 0 ) {
      df_out <- dfs_out %>% reduce(full_join, by=agg_group, suff=c("", ""))
      write_contingency_tables(df_out, params, geo_level, agg_group)
    }
  }
}

#' Process aggregations to make formatting more consistent
#'
#' Parse grouping variables for geolevel, and save to new column for easy
#' access. If none, assume national. If `metric` is a multiple choice item,
#' include it in list of grouping variables so levels are included in output
#' CSV. Alphabetize grouping variables; columns are saved to output CSV in this
#' order.
#'
#' Most columns specified in `aggregations` are converted into the appropriate
#' format (binary response codes -> logical, etc). Multi-select `metrics` are
#' turned into a series of binary columns. Each binary is given its own
#' aggregation, sharing grouping variables and other settings with the original
#' multi-select agg.
#'
#' @param df Data frame of individual response data.
#' @param aggregations Data frame with columns `name`, `var_weight`, `metric`,
#'   `group_by`, `compute_fn`, `post_fn`. Each row represents one aggregate
#'   to report. `name` is the aggregate's base column name; `var_weight` is the
#'   column to use for its weights; `metric` is the column of `df` containing the
#'   response value. `group_by` is a list of variables to aggregate
#'   over. `compute_fn` is the function that computes
#'   the aggregate response given many rows of data. `post_fn` is applied to the
#'   aggregate data after megacounty aggregation, and can perform any final
#'   calculations necessary.
#' @param cw_list Named list of geographic crosswalks, each of which maps a zip5
#'   to a geographic level such as county or state. Aggregates will be produced
#'   for each geographic level.
#'
#' @return list of data frame of individual response data and user-set data
#' frame of desired aggregations
#'
#' @export
post_process_aggs <- function(df, aggregations, cw_list) {
  aggregations$geo_level <- NA
  for (agg_ind in seq_along(aggregations$group_by)) {
    # Find geo_level, if any, present in provided group_by vars
    geo_level <- intersect(aggregations$group_by[agg_ind][[1]], names(cw_list))

    # Add implied geo_level to each group_by. Order alphabetically. Replace
    # geo_level with generic "geo_id" var. Remove duplicate grouping vars.
    if (length(geo_level) > 1) {
      stop('more than one geo type provided for a single aggregation')

    } else if (length(geo_level) == 0) {
      # Presume national grouping
      geo_level <- "nation"
      aggregations$group_by[agg_ind][[1]] <-
        sort(append(aggregations$group_by[agg_ind][[1]], "geo_id"))

    } else {
      aggregations$group_by[agg_ind][[1]][
        aggregations$group_by[agg_ind][[1]] == geo_level] <- "geo_id"
      aggregations$group_by[agg_ind][[1]] <-
        sort(unique(aggregations$group_by[agg_ind][[1]]))
    }

    aggregations$geo_level[agg_ind] <- geo_level

    # Multiple choice metrics should also be included in the group_by vars
    if (startsWith(aggregations$metric[agg_ind], "mc_")) {
      if ( !(aggregations$metric[agg_ind] %in%
             aggregations$group_by[agg_ind][[1]]) ) {
        aggregations$group_by[agg_ind][[1]] <-
          c(aggregations$group_by[agg_ind][[1]], aggregations$metric[agg_ind])
      }
    }
  }

  # Convert columns used in aggregations to appropriate format
  #   - binary columns are recoded to 0/1
  #   - numeric items are force converted to numeric
  #   - multi-select items are converted to a series of binary columns, one for
  # each unique level/response code; multi-select used for grouping are left as-is.
  #   - multiple choice items are left as-is

  #### TODO: How do we want to handle multi-select items when used for grouping?
  group_vars <- unique( unlist(aggregations$group_by) )
  group_vars <- group_vars[group_vars != "geo_id"]

  metric_cols <- unique(aggregations$metric)
  
  cols_check_available <- unique(c(group_vars, metric_cols))
  available <- cols_check_available %in% names(df)
  cols_not_available <- cols_check_available[ !available ]
  for (col_var in cols_not_available) {
    # Remove from aggregations
    aggregations <- aggregations[aggregations$metric != col_var &
                                   !mapply(aggregations$group_by,
                                           FUN=function(x) {col_var %in% x}), ]
    msg_plain(paste0(
        col_var, " is not defined. Removing all aggregations that use it. ",
        nrow(aggregations), " remaining")
    )
  }

  cols_available <- cols_check_available[ available ]
  for (col_var in cols_available) {
    if ( col_var %in% group_vars & !(col_var %in% metric_cols) & !startsWith(col_var, "b_") ) {
      next
    }

    if (startsWith(col_var, "b_")) { # Binary
      output <- code_binary(df, aggregations, col_var)
    } else if (startsWith(col_var, "n_")) { # Numeric free response
      output <- code_numeric_freeresponse(df, aggregations, col_var)
    } else if (startsWith(col_var, "ms_")) { # Multi-select
      output <- code_multiselect(df, aggregations, col_var)
    } else {
      # Multiple choice and variables that are formatted differently
      output <- list(df, aggregations)
    }
    df <- output[[1]]
    aggregations <- output[[2]]
  }

  return(list(df, aggregations))
}

#' Perform calculations across all groupby levels for all aggregations.
#'
#' @param df a data frame of survey responses
#' @param crosswalk_data An aggregation, such as zip => county or zip => state,
#'   as a data frame with a "zip5" column to join against.
#' @param aggregations Data frame with columns `name`, `var_weight`, `metric`,
#'   `group_by`, `compute_fn`, `post_fn`. Each row represents one aggregate
#'   to report. `name` is the aggregate's base column name; `var_weight` is the
#'   column to use for its weights; `metric` is the column of `df` containing the
#'   response value. `group_by` is a list of variables used to perform the
#'   aggregations over. `compute_fn` is the function that computes
#'   the aggregate response given many rows of data. `post_fn` is applied to the
#'   aggregate data after megacounty aggregation, and can perform any final
#'   calculations necessary.
#' @param geo_level a string of the current geo level, such as county or state,
#'   being used
#' @param params a named list with entries "s_weight", "s_mix_coef",
#'   "num_filter"
#'
#' @importFrom dplyr inner_join bind_rows
#' @importFrom parallel mclapply splitIndices
#' @importFrom stats complete.cases
#'
#' @export
summarize_aggs <- function(df, crosswalk_data, aggregations, geo_level, params) {
  if (nrow(df) == 0) {
    return( list() )
  }
  
  ## We do batches of just one set of groupby vars at a time, since we have
  ## to select rows based on this.
  assert( length(unique(aggregations$group_by)) == 1 )

  if ( length(unique(aggregations$name)) < nrow(aggregations) ) {
    stop("all aggregations using the same set of grouping variables must have unique names")
  }

  ## dplyr complains about joining a data.table, saying it is likely to be
  ## inefficient; profiling shows the cost to be negligible, so shut it up
  df <- suppressWarnings(inner_join(df, crosswalk_data, by = "zip5"))

  group_vars <- aggregations$group_by[[1]]

<<<<<<< HEAD
  if ( !all(groupby_vars %in% names(df)) ) {
    msg_plain(
      sprintf(
        "not all of grouping columns %s available in data; skipping aggregation",
        paste(groupby_vars, collapse=", ")
=======
  if (all(group_vars %in% names(df))) {
    unique_group_combos <- unique(df[, group_vars, with=FALSE])
    unique_group_combos <- unique_group_combos[complete.cases(unique_group_combos)]
  } else {
    msg_plain(
      sprintf(
        "not all of groupby columns %s available in data; skipping aggregation",
        paste(group_vars, collapse=", ")
>>>>>>> 5c577bb4
      ))
    return( list( ))
  }
  
  ## Find all unique groups and associated frequencies, saved in column `Freq`.
  # Keep rows with missing values initially so that we get the correct column
  # names. Explicitly drop groups with missing values in second step.
  unique_groups_counts <- as.data.frame(
    table(df[, groupby_vars, with=FALSE], exclude=NULL, dnn=groupby_vars), 
    stringsAsFactors=FALSE
  )
  unique_groups_counts <- unique_groups_counts[
    complete.cases(unique_groups_counts[, groupby_vars]),
  ]
  
  # Drop groups with less than threshold sample size.
  unique_groups_counts <- filter(unique_groups_counts, Freq >= params$num_filter)
  if ( nrow(unique_groups_counts) == 0 ) {
    return(list())
  }
<<<<<<< HEAD
    
  ## Convert col type in unique_groups to match that in data.
  # Filter on data.table in `calculate_group` requires that columns and filter
  # values are of the same type.
  for (col_var in groupby_vars) {
    if ( class(df[[col_var]]) != class(unique_groups_counts[[col_var]]) ) {
      class(unique_groups_counts[[col_var]]) <- class(df[[col_var]])
    }
  }
  
=======

>>>>>>> 5c577bb4
  ## Set an index on the groupby var columns so that the groupby step can be
  ## faster; data.table stores the sort order of the column and
  ## uses a binary search to find matching values, rather than a linear scan.
  setindexv(df, group_vars)

  calculate_group <- function(ii) {
    target_group <- unique_groups_counts[ii, groupby_vars, drop=FALSE]
    # Use data.table's index to make this filter efficient
    out <- summarize_aggregations_group(
      df[as.list(target_group), on=groupby_vars],
      aggregations,
      target_group,
      geo_level,
      params)

    return(out)
  }

  if (params$parallel) {
    dfs <- mclapply(seq_along(unique_groups_counts[[1]]), calculate_group)
  } else {
    dfs <- lapply(seq_along(unique_groups_counts[[1]]), calculate_group)
  }

  ## Now we have a list, with one entry per groupby level, each containing a
  ## list of one data frame per aggregation. Rearrange it.
  dfs_out <- list()
  for (aggregation in aggregations$id) {
    dfs_out[[aggregation]] <- bind_rows( lapply(dfs, function(groupby_levels) {
      groupby_levels[[aggregation]]
    }))
  }

  ## Do post-processing.
  for (row in seq_len(nrow(aggregations))) {
    aggregation <- aggregations$id[row]
    group_vars <- aggregations$group_by[[row]]
    post_fn <- aggregations$post_fn[[row]]

    dfs_out[[aggregation]] <- dfs_out[[aggregation]][
      rowSums(is.na(dfs_out[[aggregation]][, c("val", "sample_size", group_vars)])) == 0,
    ]

<<<<<<< HEAD
=======
    if (geo_level == "county") {
      df_megacounties <- megacounty(dfs_out[[aggregation]], params$num_filter, group_vars)
      dfs_out[[aggregation]] <- bind_rows(dfs_out[[aggregation]], df_megacounties)
    }

>>>>>>> 5c577bb4
    dfs_out[[aggregation]] <- apply_privacy_censoring(dfs_out[[aggregation]], params)

    ## Apply the post-function
    dfs_out[[aggregation]] <- post_fn(dfs_out[[aggregation]])
  }

  return(dfs_out)
}

#' Produce estimates for all indicators in a specific target group.
#'
#' @param group_df Data frame containing all data needed to estimate one group.
#'   Estimates for `target_group` will be based on all of this data.
#' @param aggregations Aggregations to report. See `produce_aggregates()`.
#' @param target_group A `data.table` with one row specifying the grouping
#'   variable values used to select this group.
#' @param geo_level a string of the current geo level, such as county or state,
#'   being used
#' @param params Named list of configuration options.
#'
#' @importFrom tibble add_column as_tibble
#' @importFrom dplyr %>%
#'
#' @export
summarize_aggregations_group <- function(group_df, aggregations, target_group, geo_level, params) {
  ## Prepare outputs.
  dfs_out <- list()
  for (row in seq_along(aggregations$id)) {
    aggregation <- aggregations$id[row]

    dfs_out[[aggregation]] <- target_group %>%
      as.list %>%
      as_tibble %>%
      add_column(val=NA_real_,
                 se=NA_real_,
                 sample_size=NA_real_,
                 effective_sample_size=NA_real_,
                 represented=NA_real_)
  }

  for (row in seq_along(aggregations$id)) {
    aggregation <- aggregations$id[row]
    metric <- aggregations$metric[row]
    var_weight <- aggregations$var_weight[row]
    compute_fn <- aggregations$compute_fn[[row]]

    agg_df <- group_df[!is.na(group_df[[var_weight]]) & !is.na(group_df[[metric]]), ]

    if (nrow(agg_df) > 0) {
      s_mix_coef <- params$s_mix_coef
      mixing <- mix_weights(agg_df[[var_weight]] * agg_df$weight_in_location,
                            s_mix_coef, params$s_weight)

      sample_size <- sum(agg_df$weight_in_location)
      total_represented <- sum(agg_df[[var_weight]] * agg_df$weight_in_location)

      ## TODO: See issue #764
      new_row <- compute_fn(
        response = agg_df[[metric]],
        weight = if (aggregations$skip_mixing[row]) { mixing$normalized_preweights } else { mixing$weights },
        sample_size = sample_size,
        total_represented = total_represented)

      dfs_out[[aggregation]]$val <- new_row$val
      dfs_out[[aggregation]]$se <- new_row$se
      dfs_out[[aggregation]]$sample_size <- sample_size
      dfs_out[[aggregation]]$effective_sample_size <- new_row$effective_sample_size
      dfs_out[[aggregation]]$represented <- new_row$represented
    }
  }

  return(dfs_out)
}<|MERGE_RESOLUTION|>--- conflicted
+++ resolved
@@ -254,22 +254,11 @@
 
   group_vars <- aggregations$group_by[[1]]
 
-<<<<<<< HEAD
   if ( !all(groupby_vars %in% names(df)) ) {
     msg_plain(
       sprintf(
         "not all of grouping columns %s available in data; skipping aggregation",
         paste(groupby_vars, collapse=", ")
-=======
-  if (all(group_vars %in% names(df))) {
-    unique_group_combos <- unique(df[, group_vars, with=FALSE])
-    unique_group_combos <- unique_group_combos[complete.cases(unique_group_combos)]
-  } else {
-    msg_plain(
-      sprintf(
-        "not all of groupby columns %s available in data; skipping aggregation",
-        paste(group_vars, collapse=", ")
->>>>>>> 5c577bb4
       ))
     return( list( ))
   }
@@ -290,8 +279,7 @@
   if ( nrow(unique_groups_counts) == 0 ) {
     return(list())
   }
-<<<<<<< HEAD
-    
+ 
   ## Convert col type in unique_groups to match that in data.
   # Filter on data.table in `calculate_group` requires that columns and filter
   # values are of the same type.
@@ -301,9 +289,6 @@
     }
   }
   
-=======
-
->>>>>>> 5c577bb4
   ## Set an index on the groupby var columns so that the groupby step can be
   ## faster; data.table stores the sort order of the column and
   ## uses a binary search to find matching values, rather than a linear scan.
@@ -347,14 +332,6 @@
       rowSums(is.na(dfs_out[[aggregation]][, c("val", "sample_size", group_vars)])) == 0,
     ]
 
-<<<<<<< HEAD
-=======
-    if (geo_level == "county") {
-      df_megacounties <- megacounty(dfs_out[[aggregation]], params$num_filter, group_vars)
-      dfs_out[[aggregation]] <- bind_rows(dfs_out[[aggregation]], df_megacounties)
-    }
-
->>>>>>> 5c577bb4
     dfs_out[[aggregation]] <- apply_privacy_censoring(dfs_out[[aggregation]], params)
 
     ## Apply the post-function
