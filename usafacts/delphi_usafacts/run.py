# -*- coding: utf-8 -*-
"""Functions to call when running the function.

This module should contain a function called `run_module`, that is executed
when the module is run with `python -m MODULE_NAME`.
"""
from datetime import datetime, date, time, timedelta
from itertools import product
from functools import partial
from os.path import join

import numpy as np
import pandas as pd
from delphi_utils import (
    read_params,
    create_export_csv,
    S3ArchiveDiffer,
    GeoMapper
)

from .geo import geo_map
from .pull import pull_usafacts_data
from .smooth import (
    identity,
    kday_moving_average,
)


# global constants
seven_day_moving_average = partial(kday_moving_average, k=7)
METRICS = [
    "confirmed",
    "deaths",
]
SENSORS = [
    "new_counts",
    "cumulative_counts",
    "incidence",  # new_counts per 100k people
    "cumulative_prop",
]
SMOOTHERS = [
    "unsmoothed",
    "seven_day_average",
]
SENSOR_NAME_MAP = {
    "new_counts":           ("incidence_num", False),
    "cumulative_counts":    ("cumulative_num", False),
    "incidence":            ("incidence_prop", False),
    "cumulative_prop":      ("cumulative_prop", False),
}
# Temporarily added for wip_ signals
# WIP_SENSOR_NAME_MAP = {
#     "new_counts":           ("incid_num", False),
#     "cumulative_counts":    ("cumul_num", False),
#     "incidence":            ("incid_prop", False),
#     "cumulative_prop":      ("cumul_prop", False),
# }
SMOOTHERS_MAP = {
    "unsmoothed":           (identity, '', False, lambda d: d - timedelta(days=7)),
    "seven_day_average":    (seven_day_moving_average, '7dav_', True, lambda d: d),
}
GEO_RESOLUTIONS = [
    "county",
    "state",
    "msa",
    "hrr",
]


def run_module():
<<<<<<< HEAD
    """Run module for processing USAFacts data."""
=======
    """Run the usafacts indicator."""
>>>>>>> f2a10760
    params = read_params()
    export_start_date = params["export_start_date"]
    if export_start_date == "latest":
        export_start_date = datetime.combine(date.today(), time(0, 0)) - timedelta(days=1)
    else:
        export_start_date = datetime.strptime(export_start_date, "%Y-%m-%d")
    export_dir = params["export_dir"]
    base_url = params["base_url"]
    static_file_dir = params["static_file_dir"]
    cache_dir = params["cache_dir"]

    arch_diff = S3ArchiveDiffer(
        cache_dir, export_dir,
        params["bucket_name"], "usafacts",
        params["aws_credentials"])
    arch_diff.update_cache()

    map_df = pd.read_csv(
        join(static_file_dir, "fips_prop_pop.csv"), dtype={"fips": int}
    )

    geo_mapper = GeoMapper()

    dfs = {metric: pull_usafacts_data(base_url, metric, geo_mapper) for metric in METRICS}
    for metric, geo_res, sensor, smoother in product(
            METRICS, GEO_RESOLUTIONS, SENSORS, SMOOTHERS):
        print(geo_res, metric, sensor, smoother)
        df = dfs[metric]
        # Aggregate to appropriate geographic resolution
        df = geo_map(df, geo_res, map_df, sensor)
        df["val"] = SMOOTHERS_MAP[smoother][0](df[sensor].values)
        df["se"] = np.nan
        df["sample_size"] = np.nan
        # Drop early entries where data insufficient for smoothing
        df = df.loc[~df["val"].isnull(), :]
        sensor_name = SENSOR_NAME_MAP[sensor][0]
        # if (SENSOR_NAME_MAP[sensor][1] or SMOOTHERS_MAP[smoother][2]):
        #     metric = f"wip_{metric}"
        #     sensor_name = WIP_SENSOR_NAME_MAP[sensor][0]
        sensor_name = SMOOTHERS_MAP[smoother][1] + sensor_name
        create_export_csv(
            df,
            export_dir=export_dir,
            start_date=SMOOTHERS_MAP[smoother][3](export_start_date),
            metric=metric,
            geo_res=geo_res,
            sensor=sensor_name,
        )

    # Diff exports, and make incremental versions
    _, common_diffs, new_files = arch_diff.diff_exports()

    # Archive changed and new files only
    to_archive = [f for f, diff in common_diffs.items() if diff is not None]
    to_archive += new_files
    _, fails = arch_diff.archive_exports(to_archive)

    # Filter existing exports to exclude those that failed to archive
    succ_common_diffs = {f: diff for f, diff in common_diffs.items() if f not in fails}
    arch_diff.filter_exports(succ_common_diffs)

    # Report failures: someone should probably look at them
    for exported_file in fails:
        print(f"Failed to archive '{exported_file}'")<|MERGE_RESOLUTION|>--- conflicted
+++ resolved
@@ -68,11 +68,7 @@
 
 
 def run_module():
-<<<<<<< HEAD
-    """Run module for processing USAFacts data."""
-=======
     """Run the usafacts indicator."""
->>>>>>> f2a10760
     params = read_params()
     export_start_date = params["export_start_date"]
     if export_start_date == "latest":
