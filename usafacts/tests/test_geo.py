from os.path import join

import pytest

import numpy as np
import pandas as pd
from delphi_usafacts.geo import disburse, geo_map

SENSOR = "new_counts"

class TestDisburse:
    """Tests for the `geo.disburse()` function."""
    def test_even(self):
        """Tests that values are disbursed evenly across recipients."""
        df = pd.DataFrame(
            {
                "fips": ["51093", "51175", "51620"],
                "timestamp": ["2020-02-15", "2020-02-15", "2020-02-15"],
                "new_counts": [3, 2, 2],
                "cumulative_counts": [13, 12, 12],
                "population": [100, 2100, 300],
            }
        ).sort_values(["fips", "timestamp"])

        new_df = disburse(df, "51620", ["51093", "51175"])

        assert new_df["new_counts"].values == pytest.approx([4, 3, 2])
        assert new_df["cumulative_counts"].values == pytest.approx([19, 18, 12])


class TestGeoMap:
    """Tests for `geo.geo_map()`."""
    def test_incorrect_geo(self):
        """Tests that an invalid resolution raises an error."""
        df = pd.DataFrame(
            {
                "fips": ["53003", "48027", "50103"],
                "timestamp": ["2020-02-15", "2020-02-15", "2020-02-15"],
                "new_counts": [10, 15, 2],
                "cumulative_counts": [100, 20, 45],
                "population": [100, 2100, 300],
            }
        )

        with pytest.raises(ValueError):
            geo_map(df, "département", SENSOR)

    def test_county(self):
        """Tests that values are correctly aggregated at the county level."""
        df = pd.DataFrame(
            {
                "fips": ["53003", "48027", "50103"],
                "timestamp": ["2020-02-15", "2020-02-15", "2020-02-15"],
                "new_counts": [10, 15, 2],
                "cumulative_counts": [100, 20, 45],
                "population": [100, 2100, 300],
            }
        )

        new_df = geo_map(df, "county", SENSOR)

        exp_incidence = df["new_counts"] / df["population"] * 100000
        exp_cprop = df["cumulative_counts"] / df["population"] * 100000

        assert set(new_df["geo_id"].values) == set(df["fips"].values)
        assert set(new_df["timestamp"].values) == set(df["timestamp"].values)
        assert set(new_df["incidence"].values) == set(exp_incidence.values)
        assert set(new_df["cumulative_prop"].values) == set(exp_cprop.values)

    def test_state_hhs_nation(self):
        """Tests that values are correctly aggregated at the state, HHS, and nation level."""
        df = pd.DataFrame(
            {
                "fips": ["04001", "04003", "04009", "25023", "25000"],
                "timestamp": ["2020-02-15", "2020-02-15", "2020-02-15", "2020-02-15", "2020-02-15"],
                "new_counts": [10, 15, 2, 13, 1],
                "cumulative_counts": [100, 20, 45, 60, 1],
                "population": [100, 2100, 300, 25, 25],
            }
        )

        state_df = geo_map(df, "state", SENSOR)
        pd.testing.assert_frame_equal(
            state_df,
            pd.DataFrame({
                "geo_id": ["az", "ma"],
                "timestamp": ["2020-02-15"]*2,
                "new_counts": [27.0, 14.0],
                "cumulative_counts": [165.0, 61.0],
                "population": [7278717, 6892503],
                "incidence": [27 / 7278717 * 100000, 14 / 6892503 * 100000],
                "cumulative_prop": [165 / 7278717 * 100000, 61 / 6892503 * 100000]
            })
        )

        hhs_df = geo_map(df, "hhs", SENSOR)
        pd.testing.assert_frame_equal(
            hhs_df,
            pd.DataFrame({
                "geo_id": ["1", "9"],
                "timestamp": ["2020-02-15"]*2,
                "new_counts": [14.0, 27.0],
                "cumulative_counts": [61.0, 165.0],
                "population": [6892503, 7278717],
                "incidence": [14 / 6892503 * 100000, 27 / 7278717 * 100000],
                "cumulative_prop": [61 / 6892503 * 100000, 165 / 7278717 * 100000]
            })
        )

        nation_df = geo_map(df, "nation", SENSOR)
        pd.testing.assert_frame_equal(
            nation_df,
            pd.DataFrame({
                "geo_id": ["us"],
                "timestamp": ["2020-02-15"],
                "new_counts": [41.0],
                "cumulative_counts": [226.0],
                "population": [7278717 + 6892503],
                "incidence": [41 / (7278717 + 6892503) * 100000],
                "cumulative_prop": [226 / (7278717 + 6892503) * 100000]
            })
        )

    def test_hrr_msa(self):
        """Tests that values are correctly aggregated at the HRR and MSA level."""
        df = pd.DataFrame(
            {
                "fips": ["13009", "13017", "13021", "09015"],
                "timestamp": ["2020-02-15", "2020-02-15", "2020-02-15", "2020-02-15"],
                "new_counts": [10, 15, 2, 13],
                "cumulative_counts": [100, 20, 45, 60],
                "population": [100, 2100, 300, 25],
            }
        )
        hrr_df = geo_map(df, "hrr", SENSOR)
        pd.testing.assert_frame_equal(
            hrr_df,
            pd.DataFrame({
                "geo_id": ["110", "123", "140", "145", "147"],
                "timestamp": ["2020-02-15"]*5,
                "new_counts": [13.0, 0.111432, 0.098673, 0.0080927, 26.7818017],
                "cumulative_counts": [60.0, 0.148577, 0.131564, 0.080927, 164.638932],
                "population": [25.0, 15.600544, 13.814223, 0.080927, 2470.504306],
                "incidence": [52000.0, 714.285714, 714.285714, 10000.0, 1084.062138],
                "cumulative_prop": [240000.0, 952.380952, 952.380952, 100000.0, 6664.183163]
            })
        )

        msa_df = geo_map(df, "msa", SENSOR)
        pd.testing.assert_frame_equal(
            msa_df,
            pd.DataFrame({
                "geo_id": ["31420", "49340"],
                "timestamp": ["2020-02-15"]*2,
                "new_counts": [2, 13],
                "cumulative_counts": [45, 60],
                "population": [300, 25],
                "incidence": [666.66667, 52000.0],
                "cumulative_prop": [15000.0, 240000.0]
            })
<<<<<<< HEAD
=======
        )

        hhs_df = geo_map(df, "hhs", SENSOR)
        pd.testing.assert_frame_equal(
            hhs_df,
            pd.DataFrame({
                "geo_id": ["1", "4"],
                "timestamp": ["2020-02-15"]*2,
                "new_counts": [13, 27],
                "cumulative_counts": [60, 165],
                "population": [25, 2500],
                "incidence": [52000.0, 1080.0],
                "cumulative_prop": [240000.0, 6600.0]
            })
        )

        nation_df = geo_map(df, "nation", SENSOR)
        pd.testing.assert_frame_equal(
            nation_df,
            pd.DataFrame({
                "geo_id": ["us"],
                "timestamp": ["2020-02-15"],
                "new_counts": [40],
                "cumulative_counts": [225],
                "population": [2525],
                "incidence": [1584.15842],
                "cumulative_prop": [8910.89109]
            })
>>>>>>> 3bd6ce36
        )<|MERGE_RESOLUTION|>--- conflicted
+++ resolved
@@ -158,8 +158,6 @@
                 "incidence": [666.66667, 52000.0],
                 "cumulative_prop": [15000.0, 240000.0]
             })
-<<<<<<< HEAD
-=======
         )
 
         hhs_df = geo_map(df, "hhs", SENSOR)
@@ -188,5 +186,4 @@
                 "incidence": [1584.15842],
                 "cumulative_prop": [8910.89109]
             })
->>>>>>> 3bd6ce36
         )